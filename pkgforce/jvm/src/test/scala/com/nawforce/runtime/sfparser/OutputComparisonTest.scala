/*
 * Copyright (c) 2022 FinancialForce.com, inc. All rights reserved.
 */

package com.nawforce.runtime.sfparser

import com.financialforce.oparser.{OutlineParser, TypeDeclaration}
import com.nawforce.pkgforce.path.PathLike
import com.nawforce.runtime.FileSystemHelper
import com.nawforce.runtime.sfparser.compare.{SubsetComparator, TypeIdCollector}
import com.nawforce.runtime.workspace.{IModuleTypeDeclaration, IPM}

import java.nio.file.{Files, Path, Paths}
import scala.collection.mutable.ArrayBuffer

object OutputComparisonTest {
  var exactlyEqual = 0
  var withWarnings = 0
  var errors       = 0
  var total        = 0
  var parseFailure = 0

  def main(args: Array[String]): Unit = {

    if (args.isEmpty) {
      System.err.println(s"No workspace directory argument provided.")
      return
    }
    if (args.length < 2) {
      System.err.println(
        s"Not enough arguments provided, expected workspace directory and apex db path, '${args.mkString(", ")}'}"
      )
      return
    }

    val absolutePath = Paths.get(Option(args.head).getOrElse("")).toAbsolutePath.normalize()
    val dbpath       = Paths.get(args.tail.headOption.getOrElse("")).toAbsolutePath.normalize()

    val files: Seq[Path] = getFilesFromPath(absolutePath)
    val sources: Map[String, String] = files
      .map(path => {
        path.toString -> getUTF8ContentsFromPath(path)
      })
      .toMap
<<<<<<< HEAD

    val sfParserOutput = SFParser(sources).parseClassWithSymbolProvider(SymbolProvider(dbpath))
    val sfTypeResolver = new TypeIdCollector(sfParserOutput._1.toList)
=======
    val sfParserOutput = SFParser(sources).parse
>>>>>>> 7b27b914
    if (sfParserOutput._2.nonEmpty) {
      parseFailure = sfParserOutput._2.size
      System.err.println(
        s"Some files will not be compared due to parse failure: ${sfParserOutput._2.mkString(", ")}"
      )
    }
    FileSystemHelper.run(sources) { root: PathLike =>
      val index = new IPM.Index(root)
      files
        .filterNot(x => sfParserOutput._2.contains(x.toAbsolutePath.toString))
        .foreach(f => {
          val sf = findSfParserOutput(f.toAbsolutePath, sfParserOutput)
          val op = index.rootModule.get.findExactTypeId(sf.get.getFullName)
          compareResolved(op, sf)
        })

    }

    def toPercentage(result: Int) = {
      (result / files.size.toFloat) * 100
    }

    println(f"""
         |Output Comparison Summary
         |Total cls files processed: ${files.size}
         |Total comparisons: $total
         |Parse Failures: $parseFailure (${toPercentage(parseFailure)}%.0f%%)
         |Exactly Equal: $exactlyEqual (${toPercentage(exactlyEqual)}%.0f%%)
         |Files with comparison warnings: $withWarnings (${toPercentage(withWarnings)}%.0f%%)
         |Files with comparison errors: $errors (${toPercentage(errors)}%.0f%%)
         |""".stripMargin)

<<<<<<< HEAD
=======
  private def getOutLineParserOutput(path: Path) = {
    val contentsString = getUTF8ContentsFromPath(path)
    val result = OutlineParser.parse(path.toString, contentsString)
    (result._1, result._2, result._3.map(_.asInstanceOf[IModuleTypeDeclaration]))
  }

  private def findSfParserOutput(
    path: Path,
    output: (ArrayBuffer[TypeDeclaration], ArrayBuffer[String])
  ) = {
    output._1.find(_.paths.head == path.toString)
  }

  private def compareResolved(
                               fromIndex: Option[IModuleTypeDeclaration],
                               fromSf: Option[TypeDeclaration]
  ): Unit = {
    val comparator = SubsetComparator(
      fromIndex.get,
      TypeIdCollector.fromIModuleTypeDecls(List.empty),
      TypeIdCollector.fromTypeDecls(List.empty)
    )
    comparator.subsetOf(fromSf.get)
>>>>>>> 7b27b914
  }

  private def compareOutputs(
    path: Path,
    sfOutput: (ArrayBuffer[TypeDeclaration], ArrayBuffer[String]),
    sfTypeIdResolver: TypeIdCollector
  ): Unit = {
    val (success, reason, opOut) = getOutLineParserOutput(path)
    val sfTd                     = findSfParserOutput(path, sfOutput)

    total += 1
    if (!success) {
      parseFailure += 1
      System.err.println(s"Parse Failure $path $reason")
      return
    }
    try {
      val opResolver = TypeIdCollector.fromIModuleTypeDecls(List(opOut.get))
      val comparator = SubsetComparator(opOut.get, opResolver, sfTypeIdResolver)
      comparator.subsetOf(sfTd.get)
      val warnings = comparator.getWarnings
      if (warnings.nonEmpty) {
        withWarnings += 1
        //TODO: Process warnings?
      } else {
        exactlyEqual += 1
      }
    } catch {
      case ex: Throwable =>
        errors += 1
        System.err.println(s"Failed output on $path due to ${ex.getMessage}")
    }
  }

  private def getOutLineParserOutput(path: Path) = {
    val contentsString = getUTF8ContentsFromPath(path)
    OutlineParser.parse(path.toString, contentsString)
  }

  private def findSfParserOutput(
    path: Path,
    output: (ArrayBuffer[TypeDeclaration], ArrayBuffer[String])
  ) = {
    output._1.find(_.path == path.toString)
  }

  private def getFilesFromPath(absolutePath: Path) = {
    if (Files.isDirectory(absolutePath)) {
      println("Directory")
      val s = Files.walk(absolutePath)
      s.filter(file => !Files.isDirectory(file))
        .filter(file => file.getFileName.toString.toLowerCase.endsWith("cls"))
        .toArray
        .map(_.asInstanceOf[Path])
        .toIndexedSeq
    } else {
      println("Single file")
      Seq(absolutePath)
    }
  }

  private def getUTF8ContentsFromPath(absolutePath: Path): String = {
    val contentsBytes = Files.readAllBytes(absolutePath)
    new String(contentsBytes, "utf8")
  }
}<|MERGE_RESOLUTION|>--- conflicted
+++ resolved
@@ -34,7 +34,7 @@
     }
 
     val absolutePath = Paths.get(Option(args.head).getOrElse("")).toAbsolutePath.normalize()
-    val dbpath       = Paths.get(args.tail.headOption.getOrElse("")).toAbsolutePath.normalize()
+    val dbpath = Paths.get(args.tail.headOption.getOrElse("")).toAbsolutePath.normalize()
 
     val files: Seq[Path] = getFilesFromPath(absolutePath)
     val sources: Map[String, String] = files
@@ -42,13 +42,7 @@
         path.toString -> getUTF8ContentsFromPath(path)
       })
       .toMap
-<<<<<<< HEAD
-
     val sfParserOutput = SFParser(sources).parseClassWithSymbolProvider(SymbolProvider(dbpath))
-    val sfTypeResolver = new TypeIdCollector(sfParserOutput._1.toList)
-=======
-    val sfParserOutput = SFParser(sources).parse
->>>>>>> 7b27b914
     if (sfParserOutput._2.nonEmpty) {
       parseFailure = sfParserOutput._2.size
       System.err.println(
@@ -71,7 +65,8 @@
       (result / files.size.toFloat) * 100
     }
 
-    println(f"""
+    println(
+      f"""
          |Output Comparison Summary
          |Total cls files processed: ${files.size}
          |Total comparisons: $total
@@ -80,9 +75,8 @@
          |Files with comparison warnings: $withWarnings (${toPercentage(withWarnings)}%.0f%%)
          |Files with comparison errors: $errors (${toPercentage(errors)}%.0f%%)
          |""".stripMargin)
+  }
 
-<<<<<<< HEAD
-=======
   private def getOutLineParserOutput(path: Path) = {
     val contentsString = getUTF8ContentsFromPath(path)
     val result = OutlineParser.parse(path.toString, contentsString)
@@ -106,7 +100,6 @@
       TypeIdCollector.fromTypeDecls(List.empty)
     )
     comparator.subsetOf(fromSf.get)
->>>>>>> 7b27b914
   }
 
   private def compareOutputs(
@@ -141,18 +134,6 @@
     }
   }
 
-  private def getOutLineParserOutput(path: Path) = {
-    val contentsString = getUTF8ContentsFromPath(path)
-    OutlineParser.parse(path.toString, contentsString)
-  }
-
-  private def findSfParserOutput(
-    path: Path,
-    output: (ArrayBuffer[TypeDeclaration], ArrayBuffer[String])
-  ) = {
-    output._1.find(_.path == path.toString)
-  }
-
   private def getFilesFromPath(absolutePath: Path) = {
     if (Files.isDirectory(absolutePath)) {
       println("Directory")
