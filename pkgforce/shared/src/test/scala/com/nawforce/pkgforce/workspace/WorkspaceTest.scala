/*
 Copyright (c) 2021 Kevin Jones, All rights reserved.
 Redistribution and use in source and binary forms, with or without
 modification, are permitted provided that the following conditions
 are met:
 1. Redistributions of source code must retain the above copyright
    notice, this list of conditions and the following disclaimer.
 2. Redistributions in binary form must reproduce the above copyright
    notice, this list of conditions and the following disclaimer in the
    documentation and/or other materials provided with the distribution.
 3. The name of the author may not be used to endorse or promote products
    derived from this software without specific prior written permission.
 */
package com.nawforce.pkgforce.workspace

import com.nawforce.pkgforce.diagnostics._
import com.nawforce.pkgforce.documents.SourceInfo
import com.nawforce.pkgforce.names.Name
import com.nawforce.pkgforce.path._
import com.nawforce.pkgforce.stream._
import com.nawforce.runtime.FileSystemHelper
import com.nawforce.runtime.platform.Path
import org.scalatest.funsuite.AnyFunSuite
import org.scalatest.matchers.should.Matchers

import scala.collection.immutable.ArraySeq

class WorkspaceTest extends AnyFunSuite with Matchers {

  test("Empty dir has no events") {
    FileSystemHelper.run(Map[String, String]()) { root: PathLike =>
      val issuesAndWS = Workspace(root)
      assert(issuesAndWS.issues.isEmpty)
      assert(issuesAndWS.value.nonEmpty)
      assert(issuesAndWS.value.get.events.isEmpty)
    }
  }

  test("Label file event") {
    FileSystemHelper.run(
      Map[String, String](
        "pkg/CustomLabels.labels" -> "<CustomLabels xmlns=\"http://soap.sforce.com/2006/04/metadata\"/>"
      )
    ) { root: PathLike =>
      val issuesAndWS = Workspace(root)
      assert(issuesAndWS.issues.isEmpty)
      assert(issuesAndWS.value.nonEmpty)
      issuesAndWS.value.get.events.toList should matchPattern {
        case List(LabelFileEvent(SourceInfo(PathLocation(labelsPath, Location.all), _)))
            if labelsPath == root.join("pkg").join("CustomLabels.labels") =>
      }
    }
  }

  test("Label parse error") {
    FileSystemHelper.run(Map[String, String]("pkg/CustomLabels.labels" -> "<CustomLabels")) {
      root: PathLike =>
        val issuesAndWS = Workspace(root)
        assert(issuesAndWS.issues.isEmpty)
        assert(issuesAndWS.value.nonEmpty)
        issuesAndWS.value.get.events.toList should matchPattern {
          case List(
                IssuesEvent(
<<<<<<< HEAD
                  ArraySeq(
                    Issue(
                      Path("/pkg/CustomLabels.labels"),
                      Diagnostic(ERROR_CATEGORY, Location(1, _, 1, _), _)
                    )
                  )
                )
              ) =>
=======
                  ArraySeq(Issue(labelsFile, Diagnostic(ERROR_CATEGORY, Location(1, _, 1, _), _)))
                )
              ) if labelsFile == root.join("pkg").join("CustomLabels.labels") =>
>>>>>>> a9b7c209
        }
    }
  }

  test("Label events") {
    FileSystemHelper.run(
      Map[String, String](
        "pkg/CustomLabels.labels" ->
          """<?xml version="1.0" encoding="UTF-8"?>
          |<CustomLabels xmlns="http://soap.sforce.com/2006/04/metadata">
          |    <labels><fullName>TestLabel1</fullName><protected>false</protected></labels>
          |    <labels><fullName>TestLabel2</fullName><protected>true</protected></labels>
          |</CustomLabels>
          |""".stripMargin
      )
    ) { root: PathLike =>
      val issuesAndWS = Workspace(root)
      assert(issuesAndWS.issues.isEmpty)
      assert(issuesAndWS.value.nonEmpty)

      issuesAndWS.value.get.events.toList should matchPattern {
        case List(
              LabelEvent(
<<<<<<< HEAD
                PathLocation(Path("/pkg/CustomLabels.labels"), Location(3, 0, 3, 0)),
                Name("TestLabel1"),
                false
              ),
              LabelEvent(
                PathLocation(Path("/pkg/CustomLabels.labels"), Location(4, 0, 4, 0)),
                Name("TestLabel2"),
                true
              ),
              LabelFileEvent(SourceInfo(PathLocation(labelsPath, Location.all), _))
            ) if labelsPath == root.join("pkg").join("CustomLabels.labels") =>
=======
                PathLocation(labelsPath1, Location(3, 0, 3, 0)),
                Name("TestLabel1"),
                false
              ),
              LabelEvent(PathLocation(labelsPath2, Location(4, 0, 4, 0)), Name("TestLabel2"), true),
              LabelFileEvent(SourceInfo(PathLocation(labelsPath3, Location.all), _))
            )
            if labelsPath1 == root.join("pkg").join("CustomLabels.labels") &&
              labelsPath2 == labelsPath1 && labelsPath3 == labelsPath1 =>
>>>>>>> a9b7c209
      }
    }
  }

  test("Page event") {
    FileSystemHelper.run(Map[String, String]("pkg/MyPage.page" -> "<apex:page/>")) {
      root: PathLike =>
        val issuesAndWS = Workspace(root)
        assert(issuesAndWS.issues.isEmpty)
        assert(issuesAndWS.value.nonEmpty)
        issuesAndWS.value.get.events.toList should matchPattern {
          case List(PageEvent(SourceInfo(PathLocation(pagePath, Location(1, 0, 1, 17)), _), _, _))
              if pagePath == root.join("pkg").join("MyPage.page") =>
        }
    }
  }

  test("Page event with controller") {
    FileSystemHelper.run(
      Map[String, String]("pkg/MyPage.page" -> "<apex:page controller='MyController'/>")
    ) { root: PathLike =>
      val issuesAndWS = Workspace(root)
      assert(issuesAndWS.issues.isEmpty)
      assert(issuesAndWS.value.nonEmpty)
      issuesAndWS.value.get.events.toList should matchPattern {
        case List(
              PageEvent(
                SourceInfo(PathLocation(pagePath, Location(1, 0, 1, 43)), _),
                controllers,
                _
              )
            )
            if pagePath == root.join("pkg").join("MyPage.page") &&
              controllers == ArraySeq(LocationAnd(Location(1, 11, 1, 36), Name("MyController"))) =>
      }
    }
  }

  test("Page event with controller & extensions") {
    FileSystemHelper.run(
      Map[String, String](
        "pkg/MyPage.page" -> "<apex:page controller='MyController' extensions='Ext1, Ext2'/>"
      )
    ) { root: PathLike =>
      val issuesAndWS = Workspace(root)
      assert(issuesAndWS.issues.isEmpty)
      assert(issuesAndWS.value.nonEmpty)
      issuesAndWS.value.get.events.toList should matchPattern {
        case List(
              PageEvent(
                SourceInfo(PathLocation(pagePath, Location(1, 0, 1, 67)), _),
                controllers,
                _
              )
            )
            if pagePath == root.join("pkg").join("MyPage.page") &&
              controllers == ArraySeq(
                LocationAnd(Location(1, 11, 1, 36), Name("MyController")),
                LocationAnd(Location(1, 37, 1, 60), Name("Ext1")),
                LocationAnd(Location(1, 37, 1, 60), Name("Ext2"))
              ) =>
      }
    }
  }

  test("Page event with attribute expressions") {
    FileSystemHelper.run(
      Map[String, String](
        "pkg/MyPage.page" -> "<apex:page a = '{!foo}'><a href='{!bar}' other='{!baz}'/></apex:page>"
      )
    ) { root: PathLike =>
      val issuesAndWS = Workspace(root)
      assert(issuesAndWS.issues.isEmpty)
      assert(issuesAndWS.value.nonEmpty)
      issuesAndWS.value.get.events.toList should matchPattern {
        case List(PageEvent(SourceInfo(PathLocation(pagePath, Location(1, 0, 1, 74)), _), _, exprs))
            if pagePath == root.join("pkg").join("MyPage.page") &&
              (exprs.toSet == Set(
                LocationAnd(Location(1, 33, 1, 39), "bar"),
                LocationAnd(Location(1, 48, 1, 54), "baz"),
                LocationAnd(Location(1, 16, 1, 22), "foo")
              )) =>
      }
    }
  }

  test("Page event with char data expressions") {
    FileSystemHelper.run(
      Map[String, String](
        "pkg/MyPage.page" -> s"<apex:page>{!foo} xx <a> {!bar} </a>{!baz}</apex:page>"
      )
    ) { root: PathLike =>
      val issuesAndWS = Workspace(root)
      assert(issuesAndWS.issues.isEmpty)
      assert(issuesAndWS.value.nonEmpty)
      issuesAndWS.value.get.events.toList should matchPattern {
        case List(PageEvent(SourceInfo(PathLocation(pagePath, Location(1, 0, 1, 59)), _), _, exprs))
            if pagePath == root.join("pkg").join("MyPage.page") &&
              (exprs.toSet == Set(
                LocationAnd(Location(1, 24, 1, 32), "bar"),
                LocationAnd(Location(1, 36, 1, 42), "baz"),
                LocationAnd(Location(1, 11, 1, 21), "foo")
              )) =>
      }
    }
  }

  test("Flow event") {
    FileSystemHelper.run(Map[String, String]("pkg/MyFlow.flow" -> "")) { root: PathLike =>
      val issuesAndWS = Workspace(root)
      assert(issuesAndWS.issues.isEmpty)
      assert(issuesAndWS.value.nonEmpty)
      issuesAndWS.value.get.events.toList should matchPattern {
        case List(FlowEvent(SourceInfo(PathLocation(flowPath, Location.all), _)))
            if flowPath == root.join("pkg").join("MyFlow.flow") =>
      }
    }
  }

  test("Component event") {
    FileSystemHelper.run(
      Map[String, String](
        "pkg/MyComponent.component" ->
          """<apex:component>
            |  <apex:attribute name="test" type="String"/>
            |</apex:component>
            |""".stripMargin
      )
    ) { root: PathLike =>
      val issuesAndWS = Workspace(root)
      assert(issuesAndWS.issues.isEmpty)
      assert(issuesAndWS.value.nonEmpty)
      issuesAndWS.value.get.events.toList should matchPattern {
        case List(
              ComponentEvent(
                SourceInfo(PathLocation(componentPath, Location(1, 0, 4, 5)), _),
                ArraySeq(Name("test")),
                _,
                _
              )
            ) if componentPath == root.join("pkg").join("MyComponent.component") =>
      }
    }
  }

  test("Component event with controller") {
    FileSystemHelper.run(
      Map[String, String](
        "pkg/MyComponent.component" ->
          """<apex:component controller='MyController'>
          |  <apex:attribute name="test" type="String"/>
          |</apex:component>
          |""".stripMargin
      )
    ) { root: PathLike =>
      val issuesAndWS = Workspace(root)
      assert(issuesAndWS.issues.isEmpty)
      assert(issuesAndWS.value.nonEmpty)
      issuesAndWS.value.get.events.toList should matchPattern {
        case List(
              ComponentEvent(
                SourceInfo(PathLocation(componentPath, Location(1, 0, 4, 5)), _),
                ArraySeq(Name("test")),
                controllers,
                _
              )
            )
            if componentPath == root.join("pkg").join("MyComponent.component") &&
              controllers == ArraySeq(LocationAnd(Location(1, 16, 1, 41), Name("MyController"))) =>
      }
    }
  }

  test("Component event with attribute expressions") {
    FileSystemHelper.run(
      Map[String, String](
        "pkg/MyComponent.component" -> "<apex:component a = '{!foo}'><a href='{!bar}' other='{!baz}'/></apex:component>"
      )
    ) { root: PathLike =>
      val issuesAndWS = Workspace(root)
      assert(issuesAndWS.issues.isEmpty)
      assert(issuesAndWS.value.nonEmpty)
      issuesAndWS.value.get.events.toList should matchPattern {
        case List(
              ComponentEvent(
                SourceInfo(PathLocation(componentPath, Location(1, 0, 1, 84)), _),
                _,
                _,
                exprs
              )
            )
            if componentPath == root.join("pkg").join("MyComponent.component") &&
              (exprs.toSet == Set(
                LocationAnd(Location(1, 38, 1, 44), "bar"),
                LocationAnd(Location(1, 53, 1, 59), "baz"),
                LocationAnd(Location(1, 21, 1, 27), "foo")
              )) =>
      }
    }
  }

  test("Component event with char data expressions") {
    FileSystemHelper.run(
      Map[String, String](
        "pkg/MyComponent.component" -> s"<apex:component>{!foo} xx <a> {!bar} </a>{!baz}</apex:component>"
      )
    ) { root: PathLike =>
      val issuesAndWS = Workspace(root)
      assert(issuesAndWS.issues.isEmpty)
      assert(issuesAndWS.value.nonEmpty)
      issuesAndWS.value.get.events.toList should matchPattern {
        case List(
              ComponentEvent(
                SourceInfo(PathLocation(componentPath, Location(1, 0, 1, 69)), _),
                _,
                _,
                exprs
              )
            )
            if componentPath == root.join("pkg").join("MyComponent.component") &&
              (exprs.toSet == Set(
                LocationAnd(Location(1, 29, 1, 37), "bar"),
                LocationAnd(Location(1, 41, 1, 47), "baz"),
                LocationAnd(Location(1, 16, 1, 26), "foo")
              )) =>
      }
    }
  }

  test("Component parse error") {
    FileSystemHelper.run(
      Map[String, String](
        "pkg/MyComponent.component" ->
          """<apex:component
          |""".stripMargin
      )
    ) { root: PathLike =>
      val issuesAndWS = Workspace(root)
      assert(issuesAndWS.issues.isEmpty)
      assert(issuesAndWS.value.nonEmpty)
      issuesAndWS.value.get.events.toList should matchPattern {
        case List(
              IssuesEvent(
                ArraySeq(
                  Issue(
<<<<<<< HEAD
                    Path("/pkg/MyComponent.component"),
=======
                    componentFile,
>>>>>>> a9b7c209
                    Diagnostic(
                      SYNTAX_CATEGORY,
                      Location(2, 0, 2, 0),
                      "no viable alternative at input '<apex:component'"
                    )
                  )
                )
              )
<<<<<<< HEAD
            ) =>
=======
            ) if componentFile == root.join("pkg").join("MyComponent.component") =>
>>>>>>> a9b7c209
      }
    }
  }

  test("Component structure error") {
    FileSystemHelper.run(
      Map[String, String](
        "pkg/MyComponent.component" ->
          """<apex:foo/>
          |""".stripMargin
      )
    ) { root: PathLike =>
      val issuesAndWS = Workspace(root)
      assert(issuesAndWS.issues.isEmpty)
      assert(issuesAndWS.value.nonEmpty)
      issuesAndWS.value.get.events.toList should matchPattern {
        case List(
              IssuesEvent(
                ArraySeq(
                  Issue(
<<<<<<< HEAD
                    Path("/pkg/MyComponent.component"),
=======
                    componentFile,
>>>>>>> a9b7c209
                    Diagnostic(
                      ERROR_CATEGORY,
                      Location(1, 0, 2, 5),
                      "Root element must be 'apex:component'"
                    )
                  )
                )
              )
<<<<<<< HEAD
            ) =>
=======
            ) if componentFile == root.join("pkg").join("MyComponent.component") =>
>>>>>>> a9b7c209
      }
    }
  }

  test("Custom Object event") {
    FileSystemHelper.run(
      Map[String, String](
        "pkg/MyObject.object" ->
          "<CustomObject xmlns=\"http://soap.sforce.com/2006/04/metadata\"/>"
      )
    ) { root: PathLike =>
      val issuesAndWS = Workspace(root)
      assert(issuesAndWS.issues.isEmpty)
      assert(issuesAndWS.value.nonEmpty)
      val reportingPath = root.join("pkg").join("MyObject.object")
      val location      = PathLocation(reportingPath, Location.all)
      issuesAndWS.value.get.events.toList should matchPattern {
        case List(SObjectEvent(sourceInfo, path, false, None, None))
            if sourceInfo.get.location == location && path == reportingPath =>
      }
    }
  }

  test("Custom Object event parse error") {
    FileSystemHelper.run(
      Map[String, String](
        "pkg/MyObject.object" ->
          "<CustomObject xmlns=\"http://soap.sforce.com/2006/04/metadata\""
      )
    ) { root: PathLike =>
      val issuesAndWS = Workspace(root)
      assert(issuesAndWS.issues.isEmpty)
      assert(issuesAndWS.value.nonEmpty)
      issuesAndWS.value.get.events.toList should matchPattern {
        case List(
              IssuesEvent(
<<<<<<< HEAD
                ArraySeq(
                  Issue(
                    Path("/pkg/MyObject.object"),
                    Diagnostic(ERROR_CATEGORY, Location(1, _, 1, _), _)
                  )
                )
              )
            ) =>
=======
                ArraySeq(Issue(objectPath, Diagnostic(ERROR_CATEGORY, Location(1, _, 1, _), _)))
              )
            ) if objectPath == root.join("pkg").join("MyObject.object") =>
>>>>>>> a9b7c209
      }
    }
  }

  test("List Custom Setting") {
    FileSystemHelper.run(
      Map[String, String](
        "pkg/MyObject.object" ->
          """<CustomObject xmlns="http://soap.sforce.com/2006/04/metadata">
          |  <customSettingsType>List</customSettingsType>
          |</CustomObject>
          |""".stripMargin
      )
    ) { root: PathLike =>
      val issuesAndWS = Workspace(root)
      assert(issuesAndWS.issues.isEmpty)
      assert(issuesAndWS.value.nonEmpty)
      val reportingPath = root.join("pkg").join("MyObject.object")
      val location      = PathLocation(reportingPath, Location.all)
      issuesAndWS.value.get.events.toList should matchPattern {
        case List(SObjectEvent(sourceInfo, path, false, Some(ListCustomSetting), None))
            if sourceInfo.get.location == location && path == reportingPath =>
      }
    }
  }

  test("Hierarchical Custom Setting") {
    FileSystemHelper.run(
      Map[String, String](
        "pkg/MyObject.object" ->
          """<CustomObject xmlns="http://soap.sforce.com/2006/04/metadata">
          |  <customSettingsType>Hierarchy</customSettingsType>
          |</CustomObject>
          |""".stripMargin
      )
    ) { root: PathLike =>
      val issuesAndWS = Workspace(root)
      assert(issuesAndWS.issues.isEmpty)
      assert(issuesAndWS.value.nonEmpty)
      val reportingPath = root.join("pkg").join("MyObject.object")
      val location      = PathLocation(reportingPath, Location.all)
      issuesAndWS.value.get.events.toList should matchPattern {
        case List(SObjectEvent(sourceInfo, path, false, Some(HierarchyCustomSetting), None))
            if sourceInfo.get.location == location && path == reportingPath =>
      }
    }
  }

  test("Bad Custom Setting") {
    FileSystemHelper.run(
      Map[String, String](
        "pkg/MyObject.object" ->
          """<CustomObject xmlns="http://soap.sforce.com/2006/04/metadata">
          |  <customSettingsType>Bad</customSettingsType>
          |</CustomObject>
          |""".stripMargin
      )
    ) { root: PathLike =>
      val issuesAndWS = Workspace(root)
      assert(issuesAndWS.issues.isEmpty)
      assert(issuesAndWS.value.nonEmpty)
      val reportingPath = root.join("pkg").join("MyObject.object")
      val location      = PathLocation(reportingPath, Location.all)
      issuesAndWS.value.get.events.toList should matchPattern {
        case List(
              SObjectEvent(sourceInfo, path, false, None, None),
              IssuesEvent(
<<<<<<< HEAD
                ArraySeq(
                  Issue(
                    Path("/pkg/MyObject.object"),
                    Diagnostic(ERROR_CATEGORY, Location(1, _, 1, _), _)
                  )
                )
              )
            ) if sourceInfo.get.location == location && path == reportingPath =>
=======
                ArraySeq(Issue(objectPath, Diagnostic(ERROR_CATEGORY, Location(1, _, 1, _), _)))
              )
            )
            if sourceInfo.get.location == location && path == reportingPath && objectPath == root
              .join("pkg")
              .join("MyObject.object") =>
>>>>>>> a9b7c209
      }
    }
  }

  test("ReadWrite SharingModel") {
    FileSystemHelper.run(
      Map[String, String](
        "pkg/MyObject.object" ->
          """<CustomObject xmlns="http://soap.sforce.com/2006/04/metadata">
          |  <sharingModel>ReadWrite</sharingModel>
          |</CustomObject>
          |""".stripMargin
      )
    ) { root: PathLike =>
      val issuesAndWS = Workspace(root)
      assert(issuesAndWS.issues.isEmpty)
      assert(issuesAndWS.value.nonEmpty)
      val reportingPath = root.join("pkg").join("MyObject.object")
      val location      = PathLocation(reportingPath, Location.all)
      issuesAndWS.value.get.events.toList should matchPattern {
        case List(SObjectEvent(sourceInfo, path, false, None, Some(ReadWriteSharingModel)))
            if sourceInfo.get.location == location && path == reportingPath =>
      }
    }
  }

  test("Bad SharingModel") {
    FileSystemHelper.run(
      Map[String, String](
        "pkg/MyObject.object" ->
          """<CustomObject xmlns="http://soap.sforce.com/2006/04/metadata">
          |   <sharingModel>Something</sharingModel>
          |</CustomObject>
          |""".stripMargin
      )
    ) { root: PathLike =>
      val issuesAndWS = Workspace(root)
      assert(issuesAndWS.issues.isEmpty)
      assert(issuesAndWS.value.nonEmpty)
      val reportingPath = root.join("pkg").join("MyObject.object")
      val location      = PathLocation(reportingPath, Location.all)
      issuesAndWS.value.get.events.toList should matchPattern {
        case List(
              SObjectEvent(sourceInfo, path, false, None, None),
              IssuesEvent(
<<<<<<< HEAD
                ArraySeq(
                  Issue(
                    Path("/pkg/MyObject.object"),
                    Diagnostic(ERROR_CATEGORY, Location(1, _, 1, _), _)
                  )
                )
              )
            ) if sourceInfo.get.location == location && path == reportingPath =>
=======
                ArraySeq(Issue(objectPath, Diagnostic(ERROR_CATEGORY, Location(1, _, 1, _), _)))
              )
            )
            if sourceInfo.get.location == location && path == reportingPath && objectPath == root
              .join("pkg")
              .join("MyObject.object") =>
>>>>>>> a9b7c209
      }
    }
  }

  test("Custom Object with fields") {
    FileSystemHelper.run(
      Map[String, String](
        "pkg/MyObject.object" ->
          """<CustomObject xmlns="http://soap.sforce.com/2006/04/metadata">
          |  <fields><fullName>Name__c</fullName><type>Text</type></fields>
          |</CustomObject>
          |""".stripMargin
      )
    ) { root: PathLike =>
      val issuesAndWS = Workspace(root)
      assert(issuesAndWS.issues.isEmpty)
      assert(issuesAndWS.value.nonEmpty)
      val reportingPath = root.join("pkg").join("MyObject.object")
      val location      = PathLocation(reportingPath, Location.all)
      issuesAndWS.value.get.events.toList should matchPattern {
        case List(
              SObjectEvent(sourceInfo, path, false, None, None),
              CustomFieldEvent(_, Name("Name__c"), Name("Text"), None)
            ) if sourceInfo.get.location == location && path == reportingPath =>
      }
    }
  }

  test("Custom Object with fieldsset") {
    FileSystemHelper.run(
      Map[String, String](
        "pkg/MyObject.object" ->
          """<CustomObject xmlns="http://soap.sforce.com/2006/04/metadata">
          |  <fieldSets><fullName>Name</fullName></fieldSets>
          |</CustomObject>
          |""".stripMargin
      )
    ) { root: PathLike =>
      val issuesAndWS = Workspace(root)
      assert(issuesAndWS.issues.isEmpty)
      assert(issuesAndWS.value.nonEmpty)
      val reportingPath = root.join("pkg").join("MyObject.object")
      val location      = PathLocation(reportingPath, Location.all)
      issuesAndWS.value.get.events.toList should matchPattern {
        case List(SObjectEvent(sourceInfo, path, false, None, None), FieldsetEvent(_, Name("Name")))
            if sourceInfo.get.location == location && path == reportingPath =>
      }
    }
  }

  test("Custom Object with sharing reason") {
    FileSystemHelper.run(
      Map[String, String](
        "pkg/MyObject.object" ->
          """<CustomObject xmlns="http://soap.sforce.com/2006/04/metadata">
          |  <sharingReasons><fullName>Name</fullName></sharingReasons>
          |</CustomObject>
          |""".stripMargin
      )
    ) { root: PathLike =>
      val issuesAndWS = Workspace(root)
      assert(issuesAndWS.issues.isEmpty)
      assert(issuesAndWS.value.nonEmpty)
      val reportingPath = root.join("pkg").join("MyObject.object")
      val location      = PathLocation(reportingPath, Location.all)
      issuesAndWS.value.get.events.toList should matchPattern {
        case List(
              SObjectEvent(sourceInfo, path, false, None, None),
              SharingReasonEvent(_, Name("Name"))
            ) if sourceInfo.get.location == location && path == reportingPath =>
      }
    }
  }

  test("Custom Object with fields (sfdx)") {
    FileSystemHelper.run(
      Map[String, String](
        "pkg/MyObject/MyObject.object-meta.xml" -> "<CustomObject xmlns=\"http://soap.sforce.com/2006/04/metadata\"/>",
        "pkg/MyObject/fields/Name__c.field-meta.xml" ->
          s"""<?xml version="1.0" encoding="UTF-8"?>
          |<CustomField xmlns="http://soap.sforce.com/2006/04/metadata">
          |    <fullName>Name__c</fullName>
          |    <type>Text</type>
          |</CustomField>
          |""".stripMargin
      )
    ) { root: PathLike =>
      val issuesAndWS = Workspace(root)
      assert(issuesAndWS.issues.isEmpty)
      assert(issuesAndWS.value.nonEmpty)

      val objectPath = root.join("pkg").join("MyObject")
      val objectLocation =
        PathLocation(objectPath.join("MyObject.object-meta.xml"), Location.all)
      val fieldPath     = objectPath.join("fields").join("Name__c.field-meta.xml")
      val fieldLocation = PathLocation(fieldPath, Location.all)

      issuesAndWS.value.get.events.toList should matchPattern {
        case List(
              SObjectEvent(sourceInfo, path, false, None, None),
              CustomFieldEvent(sourceInfoField, Name("Name__c"), Name("Text"), None)
            )
            if sourceInfo.get.location == objectLocation &&
              sourceInfoField.location == fieldLocation && path == objectPath =>
      }
    }
  }

  test("Custom Object with fieldSet (sfdx)") {
    FileSystemHelper.run(
      Map[String, String](
        "pkg/MyObject/MyObject.object-meta.xml" -> "<CustomObject xmlns=\"http://soap.sforce.com/2006/04/metadata\"/>",
        "pkg/MyObject/fieldSets/Name.fieldSet-meta.xml" ->
          s"""<?xml version="1.0" encoding="UTF-8"?>
             |<FieldSet xmlns="http://soap.sforce.com/2006/04/metadata">
             |    <fullName>Name</fullName>
             |</FieldSet>
             |""".stripMargin
      )
    ) { root: PathLike =>
      val issuesAndWS = Workspace(root)
      assert(issuesAndWS.issues.isEmpty)
      assert(issuesAndWS.value.nonEmpty)

      val objectPath = root.join("pkg").join("MyObject")
      val objectLocation =
        PathLocation(objectPath.join("MyObject.object-meta.xml"), Location.all)
      val fieldsetPath     = objectPath.join("fieldSets").join("Name.fieldSet-meta.xml")
      val fieldsetLocation = PathLocation(fieldsetPath, Location.all)

      issuesAndWS.value.get.events.toList should matchPattern {
        case List(
              SObjectEvent(sourceInfo, path, false, None, None),
              FieldsetEvent(sourceInfoFieldset, Name("Name"))
            )
            if sourceInfo.get.location == objectLocation &&
              sourceInfoFieldset.location == fieldsetLocation
              && path == objectPath =>
      }
    }
  }

  test("Custom Object with sharingReason (sfdx)") {
    FileSystemHelper.run(
      Map[String, String](
        "pkg/MyObject/MyObject.object-meta.xml" -> "<CustomObject xmlns=\"http://soap.sforce.com/2006/04/metadata\"/>",
        "pkg/MyObject/sharingReasons/Name.sharingReason-meta.xml" ->
          s"""<?xml version="1.0" encoding="UTF-8"?>
             |<SharingReason xmlns="http://soap.sforce.com/2006/04/metadata">
             |    <fullName>Name</fullName>
             |</SharingReason>
             |""".stripMargin
      )
    ) { root: PathLike =>
      val issuesAndWS = Workspace(root)
      assert(issuesAndWS.issues.isEmpty)
      assert(issuesAndWS.value.nonEmpty)

      val objectPath = root.join("pkg").join("MyObject")
      val objectLocation =
        PathLocation(objectPath.join("MyObject.object-meta.xml"), Location.all)
      val sharingPath     = objectPath.join("sharingReasons").join("Name.sharingReason-meta.xml")
      val sharingLocation = PathLocation(sharingPath, Location.all)

      issuesAndWS.value.get.events.toList should matchPattern {
        case List(
              SObjectEvent(sourceInfo, path, false, None, None),
              SharingReasonEvent(sourceInfoSharingReason, Name("Name"))
            )
            if sourceInfo.get.location == objectLocation &&
              sourceInfoSharingReason.location == sharingLocation
              && path == objectPath =>
      }
    }
  }

  test("Master/Detail natural ordered") {
    FileSystemHelper.run(
      Map[String, String](
        "pkg/MyMaster.object" ->
          """<CustomObject xmlns="http://soap.sforce.com/2006/04/metadata">
          |</CustomObject>
          |""".stripMargin,
        "pkg/sub/MyDetail.object" ->
          """<CustomObject xmlns="http://soap.sforce.com/2006/04/metadata">
            |  <fields>
            |     <fullName>Lookup__c</fullName>
            |     <type>MasterDetail</type>
            |     <referenceTo>MyMaster</referenceTo>
            |     <relationshipName>Master</relationshipName>
            |   </fields>
            |</CustomObject>
            |""".stripMargin
      )
    ) { root: PathLike =>
      val issuesAndWS = Workspace(root)
      assert(issuesAndWS.issues.isEmpty)
      assert(issuesAndWS.value.nonEmpty)
      val masterReportingPath = root.join("pkg").join("MyMaster.object")
      val masterLocation      = PathLocation(masterReportingPath, Location.all)
      val detailReportingPath = root.join("pkg").join("sub").join("MyDetail.object")
      val detailLocation      = PathLocation(detailReportingPath, Location.all)
      issuesAndWS.value.get.events.toList should matchPattern {
        case List(
              SObjectEvent(sourceInfo1, masterPath, false, None, None),
              SObjectEvent(sourceInfo2, detailPath, false, None, None),
              CustomFieldEvent(
                _,
                Name("Lookup__c"),
                Name("MasterDetail"),
                Some((Name("MyMaster"), Name("Master")))
              )
            )
            if sourceInfo1.get.location == masterLocation &&
              sourceInfo2.get.location == detailLocation &&
              masterPath == masterReportingPath && detailPath == detailReportingPath =>
      }
    }
  }

  test("Master/Detail reverse ordered") {
    FileSystemHelper.run(
      Map[String, String](
        "pkg/sub/MyMaster.object" ->
          """<CustomObject xmlns="http://soap.sforce.com/2006/04/metadata">
          |</CustomObject>
          |""".stripMargin,
        "pkg/MyDetail.object" ->
          """<CustomObject xmlns="http://soap.sforce.com/2006/04/metadata">
            |  <fields>
            |    <fullName>Lookup__c</fullName>
            |    <type>MasterDetail</type>
            |    <referenceTo>MyMaster</referenceTo>
            |    <relationshipName>Master</relationshipName>
            |  </fields>
            |</CustomObject>
            |""".stripMargin
      )
    ) { root: PathLike =>
      val issuesAndWS = Workspace(root)
      assert(issuesAndWS.issues.isEmpty)
      assert(issuesAndWS.value.nonEmpty)

      val masterReportingPath = root.join("pkg").join("sub").join("MyMaster.object")
      val masterLocation      = PathLocation(masterReportingPath, Location.all)
      val detailReportingPath = root.join("pkg").join("MyDetail.object")
      val detailLocation      = PathLocation(detailReportingPath, Location.all)

      issuesAndWS.value.get.events.toList should matchPattern {
        case List(
              SObjectEvent(sourceInfo1, masterPath, false, None, None),
              SObjectEvent(sourceInfo2, detailPath, false, None, None),
              CustomFieldEvent(
                _,
                Name("Lookup__c"),
                Name("MasterDetail"),
                Some((Name("MyMaster"), Name("Master")))
              )
            )
            if sourceInfo1.get.location == masterLocation &&
              sourceInfo2.get.location == detailLocation &&
              masterPath == masterReportingPath && detailPath == detailReportingPath =>
      }
    }
  }

  test("Apex event") {
    FileSystemHelper.run(Map[String, String]("pkg/MyClass.cls" -> "")) { root: PathLike =>
      val issuesAndWS = Workspace(root)
      assert(issuesAndWS.issues.isEmpty)
      assert(issuesAndWS.value.nonEmpty)
      issuesAndWS.value.get.events.toList should matchPattern {
        case List(ApexEvent(classPath)) if classPath == root.join("pkg").join("MyClass.cls") =>
      }
    }
  }

  test("Trigger event") {
    FileSystemHelper.run(Map[String, String]("pkg/MyTrigger.trigger" -> "")) { root: PathLike =>
      val issuesAndWS = Workspace(root)
      assert(issuesAndWS.issues.isEmpty)
      assert(issuesAndWS.value.nonEmpty)
      issuesAndWS.value.get.events.toList should matchPattern {
        case List(TriggerEvent(triggerPath))
            if triggerPath == root.join("pkg").join("MyTrigger.trigger") =>
      }
    }
  }
}<|MERGE_RESOLUTION|>--- conflicted
+++ resolved
@@ -61,20 +61,9 @@
         issuesAndWS.value.get.events.toList should matchPattern {
           case List(
                 IssuesEvent(
-<<<<<<< HEAD
-                  ArraySeq(
-                    Issue(
-                      Path("/pkg/CustomLabels.labels"),
-                      Diagnostic(ERROR_CATEGORY, Location(1, _, 1, _), _)
-                    )
-                  )
-                )
-              ) =>
-=======
                   ArraySeq(Issue(labelsFile, Diagnostic(ERROR_CATEGORY, Location(1, _, 1, _), _)))
                 )
               ) if labelsFile == root.join("pkg").join("CustomLabels.labels") =>
->>>>>>> a9b7c209
         }
     }
   }
@@ -98,19 +87,6 @@
       issuesAndWS.value.get.events.toList should matchPattern {
         case List(
               LabelEvent(
-<<<<<<< HEAD
-                PathLocation(Path("/pkg/CustomLabels.labels"), Location(3, 0, 3, 0)),
-                Name("TestLabel1"),
-                false
-              ),
-              LabelEvent(
-                PathLocation(Path("/pkg/CustomLabels.labels"), Location(4, 0, 4, 0)),
-                Name("TestLabel2"),
-                true
-              ),
-              LabelFileEvent(SourceInfo(PathLocation(labelsPath, Location.all), _))
-            ) if labelsPath == root.join("pkg").join("CustomLabels.labels") =>
-=======
                 PathLocation(labelsPath1, Location(3, 0, 3, 0)),
                 Name("TestLabel1"),
                 false
@@ -120,7 +96,6 @@
             )
             if labelsPath1 == root.join("pkg").join("CustomLabels.labels") &&
               labelsPath2 == labelsPath1 && labelsPath3 == labelsPath1 =>
->>>>>>> a9b7c209
       }
     }
   }
@@ -366,11 +341,7 @@
               IssuesEvent(
                 ArraySeq(
                   Issue(
-<<<<<<< HEAD
-                    Path("/pkg/MyComponent.component"),
-=======
                     componentFile,
->>>>>>> a9b7c209
                     Diagnostic(
                       SYNTAX_CATEGORY,
                       Location(2, 0, 2, 0),
@@ -379,11 +350,7 @@
                   )
                 )
               )
-<<<<<<< HEAD
-            ) =>
-=======
             ) if componentFile == root.join("pkg").join("MyComponent.component") =>
->>>>>>> a9b7c209
       }
     }
   }
@@ -404,11 +371,7 @@
               IssuesEvent(
                 ArraySeq(
                   Issue(
-<<<<<<< HEAD
-                    Path("/pkg/MyComponent.component"),
-=======
                     componentFile,
->>>>>>> a9b7c209
                     Diagnostic(
                       ERROR_CATEGORY,
                       Location(1, 0, 2, 5),
@@ -417,11 +380,7 @@
                   )
                 )
               )
-<<<<<<< HEAD
-            ) =>
-=======
             ) if componentFile == root.join("pkg").join("MyComponent.component") =>
->>>>>>> a9b7c209
       }
     }
   }
@@ -458,20 +417,9 @@
       issuesAndWS.value.get.events.toList should matchPattern {
         case List(
               IssuesEvent(
-<<<<<<< HEAD
-                ArraySeq(
-                  Issue(
-                    Path("/pkg/MyObject.object"),
-                    Diagnostic(ERROR_CATEGORY, Location(1, _, 1, _), _)
-                  )
-                )
-              )
-            ) =>
-=======
                 ArraySeq(Issue(objectPath, Diagnostic(ERROR_CATEGORY, Location(1, _, 1, _), _)))
               )
             ) if objectPath == root.join("pkg").join("MyObject.object") =>
->>>>>>> a9b7c209
       }
     }
   }
@@ -539,23 +487,12 @@
         case List(
               SObjectEvent(sourceInfo, path, false, None, None),
               IssuesEvent(
-<<<<<<< HEAD
-                ArraySeq(
-                  Issue(
-                    Path("/pkg/MyObject.object"),
-                    Diagnostic(ERROR_CATEGORY, Location(1, _, 1, _), _)
-                  )
-                )
-              )
-            ) if sourceInfo.get.location == location && path == reportingPath =>
-=======
                 ArraySeq(Issue(objectPath, Diagnostic(ERROR_CATEGORY, Location(1, _, 1, _), _)))
               )
             )
             if sourceInfo.get.location == location && path == reportingPath && objectPath == root
               .join("pkg")
               .join("MyObject.object") =>
->>>>>>> a9b7c209
       }
     }
   }
@@ -601,23 +538,12 @@
         case List(
               SObjectEvent(sourceInfo, path, false, None, None),
               IssuesEvent(
-<<<<<<< HEAD
-                ArraySeq(
-                  Issue(
-                    Path("/pkg/MyObject.object"),
-                    Diagnostic(ERROR_CATEGORY, Location(1, _, 1, _), _)
-                  )
-                )
-              )
-            ) if sourceInfo.get.location == location && path == reportingPath =>
-=======
                 ArraySeq(Issue(objectPath, Diagnostic(ERROR_CATEGORY, Location(1, _, 1, _), _)))
               )
             )
             if sourceInfo.get.location == location && path == reportingPath && objectPath == root
               .join("pkg")
               .join("MyObject.object") =>
->>>>>>> a9b7c209
       }
     }
   }
