/*
 Copyright (c) 2019 Kevin Jones, All rights reserved.
 Redistribution and use in source and binary forms, with or without
 modification, are permitted provided that the following conditions
 are met:
 1. Redistributions of source code must retain the above copyright
    notice, this list of conditions and the following disclaimer.
 2. Redistributions in binary form must reproduce the above copyright
    notice, this list of conditions and the following disclaimer in the
    documentation and/or other materials provided with the distribution.
 3. The name of the author may not be used to endorse or promote products
    derived from this software without specific prior written permission.
 */

package com.nawforce.apexlink.cst

import com.nawforce.apexlink.names.TypeNames
import com.nawforce.apexlink.types.apex.{ApexClassDeclaration, ApexFieldLike}
import com.nawforce.apexlink.types.core.{FieldDeclaration, TypeDeclaration}
import com.nawforce.apexlink.types.platform.PlatformTypes
import com.nawforce.apexparser.ApexParser._
import com.nawforce.apexparser.ApexParserBaseVisitor
import com.nawforce.pkgforce.names.{DotName, EncodedName, Name, Names, TypeName}
import com.nawforce.runtime.parsers.CodeParser

import scala.collection.compat.immutable.ArraySeq

sealed abstract class Primary extends CST {
  def verify(input: ExprContext, context: ExpressionVerifyContext): ExprContext
}

final case class ThisPrimary() extends Primary {
  override def verify(input: ExprContext, context: ExpressionVerifyContext): ExprContext = {

    if (input.declaration.isEmpty) {
      context.logError(location, "")
    }

    if (input.isStatic.contains(true)) {
      context.logError(location, s"'this' can not be used in a static context")
      ExprContext.empty
    } else {
      // Allow this to reference statics platform bug
      ExprContext(isStatic = None, context.thisType)
    }
  }
}

final case class SuperPrimary() extends Primary {
  override def verify(input: ExprContext, context: ExpressionVerifyContext): ExprContext = {
    if (input.isStatic.contains(true)) {
      context.logError(location, s"'super' can not be used in a static context")
      ExprContext.empty
    } else {
      ExprContext(isStatic = Some(false), context.superType)
    }
  }
}

final case class LiteralPrimary(literal: Literal) extends Primary {
  override def verify(input: ExprContext, context: ExpressionVerifyContext): ExprContext = {
    literal.verify(context)
    ExprContext(isStatic = Some(false), Some(literal.getType))
  }
}

final case class TypeReferencePrimary(typeName: TypeName) extends Primary {
  override def verify(input: ExprContext, context: ExpressionVerifyContext): ExprContext = {

    // Workaround miss parsing of Foo__c.SObjectType.class as a typeRef
    val targetTypeName =
      if (typeName.outer.nonEmpty && typeName.name == Names.SObjectType) {
        TypeNames.sObjectType$(typeName.outer.get)
      } else {
        typeName
      }

    if (targetTypeName != TypeNames.Void) {
      val td = context.getTypeAndAddDependency(targetTypeName, context.thisType).toOption
      if (td.isEmpty)
        context.missingType(location, typeName)
    }
    ExprContext(isStatic = Some(false), Some(PlatformTypes.typeType))
  }
}

final case class IdPrimary(id: Id) extends Primary {
  override def verify(input: ExprContext, context: ExpressionVerifyContext): ExprContext = {
    isVarReference(context)
      .getOrElse(
        isFieldReference(input, context)
          .getOrElse(isTypeReference(context).getOrElse({
            if (input.typeDeclaration.isComplete)
              context.missingIdentifier(location, input.typeName, id.name)
            ExprContext.empty
          }))
      )
  }

  private def isVarReference(context: ExpressionVerifyContext): Option[ExprContext] = {
    context
      .isVar(id.name, markUsed = true)
      .map(varTypeAndDefinition => {
        ExprContext(
          isStatic = Some(false),
          Some(varTypeAndDefinition.declaration),
          varTypeAndDefinition.definition
        )
      })
  }

  private def isFieldReference(
    input: ExprContext,
    context: ExpressionVerifyContext
  ): Option[ExprContext] = {
    val td            = input.typeDeclaration
    val staticContext = Some(true).filter(input.isStatic.contains)

    val field = findField(id.name, td, staticContext)

    if (field.nonEmpty && isAccessible(td, field.get, staticContext)) {
      context.addDependency(field.get)
      Some(
        context
          .getTypeAndAddDependency(field.get.typeName, td)
          .toOption
          .map(target => {
            ExprContext(isStatic = Some(false), Some(target), field.get)
          })
          .getOrElse({
            context.missingType(location, field.get.typeName)
            ExprContext.empty
          })
      )
    } else {
      None
    }
  }

  private def isTypeReference(context: ExpressionVerifyContext): Option[ExprContext] = {
    context.getTypeAndAddDependency(TypeName(id.name), context.thisType) match {
      case Right(td) => Some(ExprContext(isStatic = Some(true), Some(td), td))
      case _         => None
    }
  }

  private def findField(
    name: Name,
    td: TypeDeclaration,
    staticContext: Option[Boolean]
  ): Option[FieldDeclaration] = {
    val encodedName   = EncodedName(name)
    val namespaceName = encodedName.defaultNamespace(td.moduleDeclaration.flatMap(_.namespace))
    td.findField(namespaceName.fullName, staticContext)
      .orElse({
        if (encodedName != namespaceName)
          td.findField(encodedName.fullName, staticContext)
        else None
      })
  }

  private def isAccessible(
    td: TypeDeclaration,
    field: FieldDeclaration,
    staticContext: Option[Boolean]
  ): Boolean = {
    // From static context, we can only use locally defined static fields, but can only test this with Apex
    // defined fields & types.
    (staticContext.contains(true), td, field) match {
      case (true, ad: ApexClassDeclaration, af: ApexFieldLike) => ad.localFields.contains(af)
      case _                                                   => true
    }
  }
}

/** Type of return from SOQL queries, based on functions used in the query */
sealed trait QueryResultType
case object LIST_RESULT_QUERY      extends QueryResultType
case object COUNT_RESULT_QUERY     extends QueryResultType
case object AGGREGATE_RESULT_QUERY extends QueryResultType

/** Inline SOQL primary, captures just enough detail to enable downstream processing
  * @param queryResultType type of results expected from query
  * @param fromNames dot names used in FROM
  * @param boundExpressions bound expressions used anywhere in the query
  */
final case class SOQL(
  queryResultType: QueryResultType,
  fromNames: Array[DotName],
  boundExpressions: ArraySeq[Expression]
) extends Primary {

  override def verify(input: ExprContext, context: ExpressionVerifyContext): ExprContext = {

    boundExpressions.foreach(expr => {
      expr.verify(input, context)
    })

    if (fromNames.length != 1 || fromNames.head.names.size != 1) {
      context.logError(
        location,
        s"Expecting SOQL to query only a single SObject, found '${fromNames.mkString(", ")}'"
      )
    }
    val sobjectType = TypeName(fromNames.head.names.head, Nil, Some(TypeNames.Schema))

    if (queryResultType == COUNT_RESULT_QUERY) {
      ExprContext(isStatic = Some(false), PlatformTypes.integerType)
    } else {
      val recordSetType =
        if (queryResultType == AGGREGATE_RESULT_QUERY) TypeNames.AggregateResult else sobjectType
      context.getTypeAndAddDependency(
        TypeNames.recordSetOf(recordSetType),
        context.thisType
      ) match {
        case Left(_) =>
          if (!context.module.isGhostedType(sobjectType))
            context.missingType(location, sobjectType)
          ExprContext(isStatic = Some(false), context.module.any)
        case Right(td) =>
          ExprContext(isStatic = Some(false), td)
      }
    }
  }
}

object SOQL {
  def apply(query: QueryContext): SOQL = {
    val entries = CodeParser
      .toScala(query.selectList().selectEntry())

    val aggregateFunctions = entries
      .flatMap(se => CodeParser.toScala(se.soqlFunction()))
      .filter(fn =>
        CodeParser.toScala(fn.AVG()).nonEmpty ||
          CodeParser.toScala(fn.COUNT()).nonEmpty ||
          CodeParser.toScala(fn.COUNT_DISTINCT()).nonEmpty ||
          CodeParser.toScala(fn.MIN()).nonEmpty ||
          CodeParser.toScala(fn.MAX()).nonEmpty ||
          CodeParser.toScala(fn.SUM()).nonEmpty
      )
    val countFunctions = aggregateFunctions.filter(fn => CodeParser.toScala(fn.COUNT()).nonEmpty)
    val emptyCountFunctions =
      countFunctions.filter(fn => CodeParser.toScala(fn.fieldName()).isEmpty)

    val resultType =
      if (entries.size == 1 && emptyCountFunctions.size == 1) {
        // Count queries are only valid for 'Select Count() From...', otherwise assume is aggregate
        COUNT_RESULT_QUERY
      } else if (
        CodeParser.toScala(query.groupByClause()).nonEmpty || aggregateFunctions.nonEmpty
      ) {
        AGGREGATE_RESULT_QUERY
      } else {
        LIST_RESULT_QUERY
      }

    // NOTE: Bound variables don't support all expressions but we have not worked out what
    // is available so currently model as an expression
    val boundedExpressions = new BoundExprVisitor().visit(query).map(ec => Expression.construct(ec))
    val fromNames =
      CodeParser
        .toScala(query.fromNameList().fieldName())
        .map(nameList =>
          DotName(CodeParser.toScala(nameList.soqlId()).map(name => Name(CodeParser.getText(name))))
        )
    new SOQL(resultType, fromNames.toArray, boundedExpressions)
  }
}

<<<<<<< HEAD
=======
/** Inline SOSL primary, captures just enough detail to enable downstream processing
  * @param boundExpressions bound expressions used anywhere in the query
  */
>>>>>>> 4906b11d
final case class SOSL(boundExpressions: ArraySeq[Expression]) extends Primary {

  override def verify(input: ExprContext, context: ExpressionVerifyContext): ExprContext = {

    boundExpressions.foreach(expr => {
      expr.verify(input, context)
    })

    ExprContext(isStatic = Some(false), context.module.any)
  }
}

object SOSL {
  def apply(query: SoslLiteralContext): SOSL = {
    val boundedExpressions = new BoundExprVisitor().visit(query).map(ec => Expression.construct(ec))
    new SOSL(boundedExpressions)
  }
}

/** ANTLR visitor for extracting bound expressions from SOQL or SOSL queries, e.g. WHERE Id in :Ids */
class BoundExprVisitor extends ApexParserBaseVisitor[ArraySeq[ExpressionContext]] {

  override def defaultResult(): ArraySeq[ExpressionContext] = ArraySeq[ExpressionContext]()

  override protected def aggregateResult(
    aggregate: ArraySeq[ExpressionContext],
    nextResult: ArraySeq[ExpressionContext]
  ): ArraySeq[ExpressionContext] = {
    aggregate ++ nextResult
  }

  override def visitBoundExpression(
    boundExpressionContext: BoundExpressionContext
  ): ArraySeq[ExpressionContext] = {
    ArraySeq(boundExpressionContext.expression())
  }
}

object Primary {
  def construct(from: PrimaryContext): Primary = {
    val cst =
      from match {
        case _: ThisPrimaryContext =>
          ThisPrimary()
        case _: SuperPrimaryContext =>
          SuperPrimary()
        case ctx: LiteralPrimaryContext =>
          LiteralPrimary(Literal.construct(ctx.literal()))
        case ctx: TypeRefPrimaryContext =>
          TypeReferencePrimary(TypeReference.construct(ctx.typeRef()))
        case _: VoidPrimaryContext =>
          TypeReferencePrimary(TypeName.Void)
        case id: IdPrimaryContext =>
          IdPrimary(Id.construct(id.id()))
        case ctx: SoqlPrimaryContext =>
          SOQL(ctx.soqlLiteral().query())
        case ctx: SoslPrimaryContext =>
          SOSL(ctx.soslLiteral())
      }
    cst.withContext(from)
  }
}<|MERGE_RESOLUTION|>--- conflicted
+++ resolved
@@ -268,12 +268,9 @@
   }
 }
 
-<<<<<<< HEAD
-=======
 /** Inline SOSL primary, captures just enough detail to enable downstream processing
   * @param boundExpressions bound expressions used anywhere in the query
   */
->>>>>>> 4906b11d
 final case class SOSL(boundExpressions: ArraySeq[Expression]) extends Primary {
 
   override def verify(input: ExprContext, context: ExpressionVerifyContext): ExprContext = {
