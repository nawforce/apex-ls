/*
 Copyright (c) 2019 Kevin Jones, All rights reserved.
 Redistribution and use in source and binary forms, with or without
 modification, are permitted provided that the following conditions
 are met:
 1. Redistributions of source code must retain the above copyright
    notice, this list of conditions and the following disclaimer.
 2. Redistributions in binary form must reproduce the above copyright
    notice, this list of conditions and the following disclaimer in the
    documentation and/or other materials provided with the distribution.
 3. The name of the author may not be used to endorse or promote products
    derived from this software without specific prior written permission.
 */

package com.nawforce.apexlink.cst

import com.nawforce.apexlink.cst.Expression.mergeableSObjects
import com.nawforce.apexlink.diagnostics.IssueOps
import com.nawforce.apexlink.finding.TypeResolver
import com.nawforce.apexlink.names.TypeNames
import com.nawforce.apexlink.names.TypeNames._
import com.nawforce.apexlink.org.{OPM, OrgInfo, Referenceable}
import com.nawforce.apexlink.types.apex.{ApexClassDeclaration, ApexConstructorLike}
import com.nawforce.apexlink.types.core.{FieldDeclaration, TypeDeclaration}
import com.nawforce.apexlink.types.other.{AnyDeclaration, RecordSetDeclaration}
import com.nawforce.apexlink.types.platform.{PlatformTypeDeclaration, PlatformTypes}
import com.nawforce.apexlink.types.synthetic.CustomConstructorDeclaration
import com.nawforce.apexparser.ApexParser._
import com.nawforce.pkgforce.diagnostics.{ERROR_CATEGORY, Issue, WARNING_CATEGORY}
import com.nawforce.pkgforce.names.{EncodedName, Name, Names, TypeName}
import com.nawforce.pkgforce.path.{Locatable, PathLocation}
import com.nawforce.runtime.parsers.CodeParser

import scala.collection.immutable.ArraySeq

/* Context used during expression verification to indicate focus & return state. Declaration provides the
 * current context TypeDeclaration. isStatic=None is used as a marker that we have yet to enter an explicit
 * static/instance context as you find on the outermost expression used in an instance method. In this state
 * declaration == this & both static/instance resolution is allowed. If isStatic is set the specific expression
 * should become restricted to either static or instance resolution.
 */
final case class ExprContext(
  isStatic: Option[Boolean],
  declaration: Option[TypeDeclaration],
  locatable: Option[Locatable] = None
) {
  def isDefined: Boolean =
    declaration.nonEmpty && !declaration.exists(_.isInstanceOf[AnyDeclaration])

  def typeDeclaration: TypeDeclaration = declaration.get

  def typeName: TypeName = declaration.get.typeName
}

object ExprContext {
  val empty: ExprContext = new ExprContext(None, None)

  def apply(isStatic: Option[Boolean], declaration: TypeDeclaration): ExprContext = {
    new ExprContext(isStatic, Some(declaration))
  }

  /* We allow flex here on the locatable type as it a cross cutting concern of many sorts of things */
  def apply(
    isStatic: Option[Boolean],
    declaration: Option[TypeDeclaration],
    locatable: Any
  ): ExprContext = {
    locatable match {
      case l: Locatable => new ExprContext(isStatic, declaration, Some(l))
      case _            => new ExprContext(isStatic, declaration, None)
    }
  }
}

/** base for any type of expression, provides helpers for type validation */
sealed abstract class Expression extends CST {
  def verify(input: ExprContext, context: ExpressionVerifyContext): ExprContext

  def verify(context: BlockVerifyContext): ExprContext = {
    val staticContext = if (context.isStatic) Some(true) else None
    verify(ExprContext(staticContext, context.thisType), new ExpressionVerifyContext(context))
  }

  /** Verify an expression result type is an exception
    *
    * @param context    verify context to use
    * @param prefix     for the log issue
    */
  def verifyIsExceptionInstance(
    context: BlockVerifyContext,
    prefix: String
  ): (Boolean, ExprContext) = {
    val verifyResult = verify(context)
    if (
      verifyResult.isDefined && (verifyResult.isStatic
        .contains(true) || !verifyResult.typeName.name.endsWith(Names.Exception))
    ) {
      val resultQualifier = if (verifyResult.isStatic.contains(true)) "type" else "instance"
      context.log(
        Issue(
          ERROR_CATEGORY,
          location,
          s"$prefix expression should return an Exception instance, not a '${verifyResult.typeName}' $resultQualifier"
        )
      )
      (false, verifyResult)
    } else {
      (true, verifyResult)
    }
  }

  /** Verify an expression result type matches a specific type logging an issue if not
    *
    * @param context    verify context to use
    * @param typeNames  set of permitted types
    * @param isStatic   check for static or instance value
    * @param prefix     for the log issue
    */
  def verifyIs(
    context: BlockVerifyContext,
    typeNames: Set[TypeName],
    isStatic: Boolean,
    prefix: String
  ): (Boolean, ExprContext) = {
    val verifyResult = verify(context)
    if (
      verifyResult.isDefined && (!verifyResult.isStatic.contains(isStatic) ||
        !typeNames.contains(verifyResult.typeName))
    ) {
      val resultQualifier = if (verifyResult.isStatic.contains(true)) "type" else "instance"
      val qualifier       = if (isStatic) "type" else "instance"
      val requiredTypes = if (typeNames.size == 1) {
        s"a '${typeNames.head}' $qualifier"
      } else {
        typeNames.map(n => s"'$n'").mkString("one of ", " or ", s" ${qualifier}s")
      }
      context.log(
        Issue(
          ERROR_CATEGORY,
          location,
          s"$prefix expression should return $requiredTypes, not a '${verifyResult.typeName}' $resultQualifier"
        )
      )
      (false, verifyResult)
    } else {
      (true, verifyResult)
    }
  }
<<<<<<< HEAD

  /** Verify an expression result type is an SObject or SObject List/RecordSet
    *
    * @param context   verify context to use
    * @param prefix    for the log issue
    */
  def verifyIsSObjectOrSObjectList(
    context: BlockVerifyContext,
    prefix: String
  ): (Boolean, ExprContext) = {
    val verifyResult = verify(context)
    if (
      verifyResult.isDefined &&
      (verifyResult.isStatic
        .contains(true) || !isSObjectOrSObjectList(verifyResult.typeName, context))
    ) {
      val resultQualifier = if (verifyResult.isStatic.contains(true)) "type" else "instance"
      context.log(
        Issue(
          ERROR_CATEGORY,
          location,
          s"$prefix expression should return an SObject or list of SObjects, not a '${verifyResult.typeName}' $resultQualifier"
        )
      )
      (false, verifyResult)
    } else {
      (true, verifyResult)
    }
  }

  private def isSObjectOrSObjectList(typeName: TypeName, context: VerifyContext): Boolean = {
    if (
      typeName == TypeNames.SObject || typeName == TypeNames.listOf(
        SObject
      ) || typeName == TypeNames.recordSetOf(SObject)
    )
      return true

    val sObjectTypeName =
      if (typeName.isList || typeName.isRecordSet) typeName.params.head else typeName
    context.getTypeFor(sObjectTypeName, context.thisType).toOption.forall(_.isSObject)
  }

  /** Verify an expression result type is an SObject suitable for merging. Only leads, contacts,
    * cases, and accounts can be merged. Returns typeName on success.
    *
    * @param context verify context to use
    * @param prefix  for the log issue
    */
  def verifyIsMergeableSObject(context: BlockVerifyContext, prefix: String): Option[TypeName] = {
    val verifyResult = verify(context)
    if (
      verifyResult.isDefined &&
      (verifyResult.isStatic.contains(true) ||
        !verifyResult.typeName.outer.contains(TypeName.Schema) ||
        !mergeableSObjects.contains(verifyResult.typeName.name))
    ) {
      val resultQualifier       = if (verifyResult.isStatic.contains(true)) "type" else "instance"
      val mergeableSObjectNames = mergeableSObjects.map(_.toString).mkString(" or ")
      context.log(
        Issue(
          ERROR_CATEGORY,
          location,
          s"$prefix expression should return a $mergeableSObjectNames SObject, not a '${verifyResult.typeName}' $resultQualifier"
        )
      )
      None
    } else {
      verifyResult.declaration.map(_.typeName)
    }
  }

  /** Verify an expression result type is an SObject or SObject List/RecordSet suitable for merging. Only
    * leads, contacts, cases, and accounts can be merged. Returns typeName on success.
    *
    * @param context verify context to use
    * @param prefix  for the log issue
    */
  def verifyIsMergeableSObjectOrSObjectList(
    context: BlockVerifyContext,
    prefix: String
  ): Option[TypeName] = {
    val verifyResult      = verify(context)
    val mergeableTypeName = getMergeableTypeNameFromSObjectOrSObjectList(verifyResult.typeName)
    if (
      verifyResult.isDefined && verifyResult.isStatic.contains(true) || mergeableTypeName.isEmpty
    ) {
      val resultQualifier       = if (verifyResult.isStatic.contains(true)) "type" else "instance"
      val mergeableSObjectNames = mergeableSObjects.map(_.toString).mkString(" or ")
      context.log(
        Issue(
          ERROR_CATEGORY,
          location,
          s"$prefix expression should return a $mergeableSObjectNames SObject or list of SObjects, not a '${verifyResult.typeName}' $resultQualifier"
        )
      )
      None
    } else {
      mergeableTypeName
    }
  }

  private def getMergeableTypeNameFromSObjectOrSObjectList(typeName: TypeName): Option[TypeName] = {
    val sObjectTypeName = {
      if (typeName.isList || typeName.isRecordSet) typeName.params.head else typeName
    }
    if (
      sObjectTypeName.outer.contains(
        TypeNames.Schema
      ) && sObjectTypeName.params.isEmpty && mergeableSObjects
        .contains(sObjectTypeName.name)
    ) Some(sObjectTypeName)
    else None
  }
=======
>>>>>>> 4906b11d
}

final case class EmptyExpr() extends Expression {
  override def verify(input: ExprContext, context: ExpressionVerifyContext): ExprContext = {
    ExprContext.empty
  }
}

object DotExpression {
  def findField(
    name: Name,
    td: TypeDeclaration,
    module: OPM.Module,
    staticContext: Option[Boolean]
  ): Option[FieldDeclaration] = {
    val encodedName   = EncodedName(name)
    val namespaceName = encodedName.defaultNamespace(module.namespace)
    td.findField(namespaceName.fullName, staticContext)
      .orElse({
        if (encodedName != namespaceName) td.findField(encodedName.fullName, staticContext)
        else None
      })
  }
}

final case class DotExpressionWithId(expression: Expression, safeNavigation: Boolean, target: Id)
    extends Expression {
  override def verify(input: ExprContext, context: ExpressionVerifyContext): ExprContext = {
    assert(input.declaration.nonEmpty)

    // When we have a leading IdPrimary there are a couple of special cases to handle, we could with a better
    // understanding of how these are handled, likely it via some parser hack
    getInterceptPrimary
      .flatMap(primary => {
        val td       = input.declaration.get
        val localVar = context.isVar(primary.id.name)
        val field = DotExpression
          .findField(primary.id.name, td, context.module, input.isStatic)

        if (localVar.isEmpty && field.isEmpty) {
          interceptMissingId(input, context, primary.id)
        } else if (localVar.isEmpty && field.nonEmpty) {
          // Handle cases of shadowing
          interceptFoundField(input, context, primary.id, field.get)
        } else {
          None
        }
      })
      .map(result => context.saveResult(this)(result))
      .getOrElse(verifyInternal(input, context))
  }

  private def getInterceptPrimary: Option[IdPrimary] = {
    expression match {
      case PrimaryExpression(primary: IdPrimary) if !safeNavigation => Some(primary)
      case _                                                        => None
    }
  }

  private def interceptMissingId(
    input: ExprContext,
    context: ExpressionVerifyContext,
    id: Id
  ): Option[ExprContext] = {
    // It might be a namespace
    if (isNamespace(id.name, input.declaration.get)) {
      val typeName = TypeName(target.name, Nil, Some(TypeName(id.name))).intern
      val td       = context.getTypeAndAddDependency(typeName, context.thisType).toOption
      td.map(td =>
        context.saveResult(this) {
          ExprContext(isStatic = Some(true), Some(td), td)
        }
      )
    } else {
      TypeResolver(TypeName(id.name), context.module).toOption match {
        // It might be a static reference to an outer class that failed normal analysis due to class name shadowing
        // This occurs where say A has an inner of B and in C with an inner of A we reference 'A.B' which is valid.
        case Some(td: ApexClassDeclaration) => verifyShadowedStatic(td, context)
        case _                              => None
      }
    }
  }

  private def interceptFoundField(
    input: ExprContext,
    context: ExpressionVerifyContext,
    id: Id,
    field: FieldDeclaration
  ): Option[ExprContext] = {
    // It may be a Platform reference shadowed by an existing field
    // e.g. String contact; contact.Name -> "String has no property Name"
    // Test the target field exists on the shadowed field or try fallback to the static
    val targetField = context
      .getTypeFor(field.typeName, input.declaration.get)
      .toOption
      .flatMap(f => DotExpression.findField(target.name, f, context.module, Some(false)))

    if (targetField.isEmpty) {
      TypeResolver(TypeName(id.name), context.module).toOption match {
        case Some(td: PlatformTypeDeclaration) => verifyShadowedStatic(td, context)
        case Some(td) if td.isSObject          => verifyShadowedStatic(td, context)
        case _                                 => None
      }
    } else {
      None
    }
  }

  private def verifyShadowedStatic(
    td: TypeDeclaration,
    context: ExpressionVerifyContext
  ): Option[ExprContext] = {
    val result = verifyWithId(ExprContext(isStatic = Some(true), td), context)
    if (result.isDefined) {
      context.addDependency(td)
      Some(result)
    } else {
      None
    }
  }

  private def verifyInternal(input: ExprContext, context: ExpressionVerifyContext): ExprContext = {
    val inter = expression.verify(input, context)
    if (inter.isDefined) {
      if (inter.isStatic.contains(true) && safeNavigation) {
        context.logError(
          location,
          "Safe navigation operator (?.) can not be used on static references"
        )
        ExprContext.empty
      } else {
        context.saveResult(this) {
          verifyWithId(inter, context)
        }
      }
    } else {
      ExprContext.empty
    }
  }

  private def isNamespace(name: Name, td: TypeDeclaration): Boolean = {
    if (td.moduleDeclaration.nonEmpty)
      td.moduleDeclaration.get.pkg.namespaces.contains(name)
    else
      PlatformTypeDeclaration.namespaces.contains(name)
  }

  private def verifyWithId(input: ExprContext, context: ExpressionVerifyContext): ExprContext = {
    val inputType = input.declaration.get

    val name = target.name
    val field: Option[FieldDeclaration] =
      DotExpression.findField(name, inputType, context.module, input.isStatic)
    if (field.nonEmpty) {
      context.addDependency(field.get)
      val target = context.getTypeAndAddDependency(field.get.typeName, inputType).toOption
      if (target.isEmpty) {
        context.missingType(location, field.get.typeName)
        return ExprContext.empty
      }
      return ExprContext(isStatic = Some(false), target, field.get)
    }

    // TODO: Private/protected types?
    if (input.isStatic.contains(true)) {
      val nt = inputType.findLocalType(TypeName(name))
      if (nt.nonEmpty) {
        return ExprContext(isStatic = Some(true), nt.get)
      }
    }

    // Field is missing
    if (inputType.isSObject || inputType.isInstanceOf[RecordSetDeclaration]) {
      // For SObject or RecordSet being used as an SObject, ignore if we not have a
      // complete type or the field is using a ghosted namespace
      if (inputType.isComplete && !context.module.isGhostedFieldName(name)) {
        context.log(IssueOps.unknownFieldOnSObject(location, name, inputType.typeName))
      }
    } else if (inputType.isComplete) {
      // For other types, if complete we should error
      context.log(IssueOps.unknownFieldOrType(location, name, inputType.typeName))
    }
    ExprContext.empty
  }
}

final case class DotExpressionWithMethod(
  expression: Expression,
  safeNavigation: Boolean,
  target: Option[MethodCallWithId]
) extends Expression {
  override def verify(input: ExprContext, context: ExpressionVerifyContext): ExprContext = {
    assert(input.declaration.nonEmpty)

    interceptAmbiguousMethodCall(input, context)
      .getOrElse({
        val inter = expression.verify(input, context)
        if (inter.isDefined) {
          if (inter.isStatic.contains(true) && safeNavigation) {
            context.logError(
              location,
              "Safe navigation operator (?.) can not be used on static references"
            )
            ExprContext.empty
          } else {
            target
              .map(target =>
                target.verify(location, inter.typeDeclaration, inter.isStatic, input, context)
              )
              .getOrElse(ExprContext.empty)
          }
        } else {
          // When we can't find method we should still verify args for dependency side-effects
          target.map(target => target.arguments.map(_.verify(input, context)))
          ExprContext.empty
        }
      })
  }

  /** Intercept static method call to BusinessHours or Site as these operate on System.* rather than
    * Schema.* classes. This hack avoids having to pass additional context into platform type
    * loading to disambiguate.
    */
  private def interceptAmbiguousMethodCall(
    input: ExprContext,
    context: ExpressionVerifyContext
  ): Option[ExprContext] = {
    expression match {
      case PrimaryExpression(primary: IdPrimary)
          if DotExpressionWithMethod.isAmbiguousName.contains(primary.id.name) &&
            context.isVar(primary.id.name).isEmpty &&
            DotExpression
              .findField(primary.id.name, input.typeDeclaration, context.module, None)
              .isEmpty =>
        context
          .getTypeAndAddDependency(
            TypeName(primary.id.name, Nil, Some(TypeNames.System)),
            context.thisType
          )
          .toOption
          .flatMap(td =>
            target.map(target => target.verify(location, td, Some(true), input, context))
          )
      case _ => None
    }
  }
}

object DotExpressionWithMethod {
  private val isAmbiguousName = Set(Name("BusinessHours"), Name("Site"), Name("Network"))
}

final case class ArrayExpression(expression: Expression, arrayExpression: Expression)
    extends Expression {
  override def verify(input: ExprContext, context: ExpressionVerifyContext): ExprContext = {

    val index =
      arrayExpression.verify(ExprContext(input.isStatic, context.thisType), context)
    if (index.declaration.isEmpty)
      return ExprContext.empty
    if (index.typeName != TypeNames.Integer) {
      context.logError(
        arrayExpression.location,
        s"Array indexes must be Integers, found '${index.typeName}'"
      )
      return ExprContext.empty
    }

    val inter = expression.verify(input, context)
    if (!inter.isDefined)
      return ExprContext.empty

    val listType = inter.typeName.getArrayType
    if (inter.isStatic.contains(true) || listType.isEmpty) {
      context.logError(
        location,
        s"Only Lists can be de-referenced as an array, found '${inter.typeName}'"
      )
      return ExprContext.empty
    }

    context.getTypeAndAddDependency(listType.get, context.thisType) match {
      case Left(_) =>
        context.missingType(location, listType.get)
        ExprContext.empty
      case Right(td) =>
        ExprContext(isStatic = Some(false), td)
    }
  }
}

abstract class MethodCall extends Expression

final case class MethodCallWithId(target: Id, arguments: ArraySeq[Expression]) extends MethodCall {

  override def verify(input: ExprContext, context: ExpressionVerifyContext): ExprContext = {
    verify(location, input.typeDeclaration, input.isStatic, input, context)
  }

  def verify(
    location: PathLocation,
    callee: TypeDeclaration,
    staticContext: Option[Boolean],
    input: ExprContext,
    context: ExpressionVerifyContext
  ): ExprContext = {
    val args = arguments.map(_.verify(input, context))

    // If we failed to get argument type (maybe due to ghosting), use null as assignable to anything
    val argTypes = args.map(arg => if (arg.isDefined) arg.typeName else TypeNames.Any)
    callee.findMethod(target.name, argTypes, staticContext, context) match {
      case Right(method) =>
        context.addDependency(method)
        method match {
          case ref: Referenceable => ref.addLocation(location)
          case _                  =>
        }
        if (method.typeName != TypeNames.Void) {
          val td = context.getTypeAndAddDependency(method.typeName, context.thisType)
          td match {
            case Left(error) =>
              if (!context.module.isGhostedType(method.typeName))
                context.log(error.asIssue(location))
              context.saveResult(this, target.location.location) {
                ExprContext(None, None, method)
              }
            case Right(td) =>
              context.saveResult(this, target.location.location) {
                ExprContext(isStatic = Some(false), Some(td), method)
              }
          }
        } else {
          // TODO: How to error if attempt to use return
          context.saveResult(this, target.location.location) {
            ExprContext(None, None, method)
          }
        }

      case Left(err) =>
        if (callee.isComplete) {
          if (argTypes.contains(TypeNames.Any)) {
            context.log(Issue(WARNING_CATEGORY, location, s"$err, likely due to unknown type"))
          } else {
            context.logMissing(location, s"$err")
          }
        }
        ExprContext.empty
    }
  }
}

final case class MethodCallCtor(isSuper: Boolean, arguments: ArraySeq[Expression])
    extends MethodCall {
  override def verify(input: ExprContext, context: ExpressionVerifyContext): ExprContext = {
    // Verify args so vars don't show as unused and map to typeNames
    val args = arguments.map(_.verify(input, context))
    if (args.forall(_.isDefined)) {
      val ctorSearchContext = if (isSuper) context.superType else Some(context.thisType)

      ctorSearchContext match {
        case Some(td) =>
          td.findConstructor(args.map(arg => arg.typeName), context) match {
            case Left(error) =>
              context.logError(location, error)
              ExprContext.empty
            case Right(ctor: ApexConstructorLike) =>
              context.saveResult(this, ctor.idLocation) {
                ExprContext(Some(false), Some(td), ctor)
              }
            case Right(ctor: CustomConstructorDeclaration) =>
              context.saveResult(this, ctor.nameLocation) {
                ExprContext(Some(false), Some(td), ctor)
              }
            case Right(ctor) =>
              ExprContext(Some(false), Some(td), ctor)
          }
        case _ => ExprContext.empty
      }
    } else ExprContext.empty
  }
}

object MethodCall {
  def construct(from: MethodCallContext): MethodCall = {
    CodeParser
      .toScala(from.id())
      .map(id => {
        MethodCallWithId(Id.construct(id), expressions(from.expressionList())).withContext(from)
      })
      .getOrElse({
        MethodCallCtor(
          CodeParser.toScala(from.SUPER()).nonEmpty,
          expressions(from.expressionList())
        ).withContext(from)
      })
  }

  def construct(from: DotMethodCallContext): MethodCallWithId = {
    MethodCallWithId(Id.constructAny(from.anyId()), expressions(from.expressionList()))
      .withContext(from)
  }

  private def expressions(from: ExpressionListContext): ArraySeq[Expression] = {
    CodeParser
      .toScala(from)
      .map(el => CodeParser.toScala(el.expression()).map(e => Expression.construct(e)))
      .getOrElse(Expression.emptyExpressions)
  }
}

final case class NewExpression(creator: Creator) extends Expression {
  override def verify(input: ExprContext, context: ExpressionVerifyContext): ExprContext = {
    context.saveResult(this) {
      creator.verify(input, context)
    }
  }
}

final case class CastExpression(typeName: TypeName, expression: Expression) extends Expression {
  override def verify(input: ExprContext, context: ExpressionVerifyContext): ExprContext = {
    expression.verify(input, context)

    val castType = context.getTypeAndAddDependency(typeName, context.thisType).toOption
    if (castType.isEmpty) {
      context.missingType(location, typeName)
      ExprContext.empty
    } else {
      ExprContext(isStatic = Some(false), castType.get)
    }
  }
}

final case class SubExpression(expression: Expression) extends Expression {
  override def verify(input: ExprContext, context: ExpressionVerifyContext): ExprContext = {
    expression.verify(input, context)
  }
}

final case class PostfixExpression(expression: Expression, op: String) extends Expression {
  override def verify(input: ExprContext, context: ExpressionVerifyContext): ExprContext = {
    val inter = expression.verify(input, context)
    if (!inter.isDefined)
      return inter

    val td = inter.declaration.get
    td.typeName match {
      case TypeNames.Integer | TypeNames.Long | TypeNames.Decimal | TypeNames.Double
          if inter.isStatic.contains(false) =>
        inter
      case _ =>
        OrgInfo.logError(
          location,
          s"Postfix increment/decrement is not supported on type '${td.typeName}'"
        )
        ExprContext.empty
    }
  }
}

final case class PrefixExpression(expression: Expression, op: String) extends Expression {

  def isAssignmentOperation: Boolean = op == "++" || op == "--"

  override def verify(input: ExprContext, context: ExpressionVerifyContext): ExprContext = {
    val inter = expression.verify(input, context)
    if (!inter.isDefined)
      return inter

    val td = inter.declaration.get
    td.typeName match {
      case TypeNames.Integer | TypeNames.Long | TypeNames.Decimal | TypeNames.Double
          if inter.isStatic.contains(false) =>
        inter
      case _ if inter.isStatic.contains(false) && op == "+" =>
        ExprContext(isStatic = Some(false), PlatformTypes.stringType)
      case _ =>
        OrgInfo.logError(location, s"Prefix operations are not supported on type '${td.typeName}'")
        ExprContext.empty
    }
  }
}

final case class NegationExpression(expression: Expression, isBitwise: Boolean) extends Expression {
  override def verify(input: ExprContext, context: ExpressionVerifyContext): ExprContext = {
    val inter = expression.verify(input, context)
    if (!inter.isDefined)
      return inter

    val td = inter.declaration.get
    td.typeName match {
      case TypeNames.Boolean if !isBitwise && inter.isStatic.contains(false) => inter
      case TypeNames.Integer if isBitwise && inter.isStatic.contains(false)  => inter
      case TypeNames.Long if isBitwise && inter.isStatic.contains(false)     => inter
      case _ =>
        OrgInfo.logError(location, s"Negation operations is not supported on type '${td.typeName}'")
        ExprContext.empty
    }
  }
}

final case class BinaryExpression(lhs: Expression, rhs: Expression, op: String) extends Expression {
  private lazy val operation: Operation = op match {
    case "="    => AssignmentOperation
    case "&&"   => LogicalOperation
    case "||"   => LogicalOperation
    case "=="   => EqualityOperation
    case "!="   => EqualityOperation
    case "<>"   => EqualityOperation
    case "==="  => ExactEqualityOperation
    case "!=="  => ExactEqualityOperation
    case "<"    => CompareOperation
    case ">"    => CompareOperation
    case "<="   => CompareOperation
    case ">="   => CompareOperation
    case "+"    => PlusOperation
    case "-"    => ArithmeticOperation
    case "*"    => ArithmeticOperation
    case "/"    => ArithmeticOperation
    case "+="   => ArithmeticAddSubtractAssignmentOperation
    case "-="   => ArithmeticAddSubtractAssignmentOperation
    case "*="   => ArithmeticMultiplyDivideAssignmentOperation
    case "/="   => ArithmeticMultiplyDivideAssignmentOperation
    case "&"    => BitwiseOperation
    case "|"    => BitwiseOperation
    case "^"    => BitwiseOperation
    case "<<"   => BitwiseOperation
    case ">>"   => BitwiseOperation
    case ">>>"  => BitwiseOperation
    case "^="   => BitwiseAssignmentOperation
    case "&="   => BitwiseAssignmentOperation
    case "|="   => BitwiseAssignmentOperation
    case "<<="  => BitwiseAssignmentOperation
    case ">>="  => BitwiseAssignmentOperation
    case ">>>=" => BitwiseAssignmentOperation
  }

  def isAssignmentOperation: Boolean = operation.isAssignmentOperation

  override def verify(input: ExprContext, context: ExpressionVerifyContext): ExprContext = {
    val leftInter  = lhs.verify(input, context)
    val rightInter = rhs.verify(input, context)

    if (!leftInter.isDefined || !rightInter.isDefined)
      return ExprContext.empty

    if (leftInter.isStatic.contains(true))
      OrgInfo.logError(
        location,
        s"Expecting instance for operation, not type '${leftInter.typeName}'"
      )

    if (rightInter.isStatic.contains(true))
      OrgInfo.logError(
        location,
        s"Expecting instance for operation, not type '${rightInter.typeName}'"
      )

    // TODO Remove temporary warning, add getReadOnlyError calls back to each operation verify
    operation match {
      case AssignmentOperation | BitwiseAssignmentOperation |
          ArithmeticAddSubtractAssignmentOperation | ArithmeticMultiplyDivideAssignmentOperation =>
        operation
          .getReadOnlyError(leftInter, context)
          .foreach(msg => context.log(Issue(WARNING_CATEGORY, location, msg)))
      case _ =>
    }

    operation.verify(leftInter, rightInter, op, context) match {
      case Left(error) =>
        OrgInfo.logError(location, error)
        ExprContext.empty
      case Right(context) => context
    }
  }
}

final case class InstanceOfExpression(expression: Expression, typeName: TypeName)
    extends Expression {
  override def verify(input: ExprContext, context: ExpressionVerifyContext): ExprContext = {
    val instanceOfType = context.getTypeAndAddDependency(typeName, context.thisType).toOption
    if (instanceOfType.isEmpty)
      context.missingType(location, typeName)
    expression.verify(input, context)
    ExprContext(isStatic = Some(false), PlatformTypes.booleanType)
  }
}

final case class QueryExpression(query: Expression, lhs: Expression, rhs: Expression)
    extends Expression {
  override def verify(input: ExprContext, context: ExpressionVerifyContext): ExprContext = {
    query.verify(input, context)
    val leftInter  = lhs.verify(input, context)
    val rightInter = rhs.verify(input, context)

    if (!leftInter.isDefined || !rightInter.isDefined)
      return ExprContext.empty

    ConditionalOperation.verify(leftInter, rightInter, "?", context) match {
      case Left(error) =>
        OrgInfo.logError(location, error)
        ExprContext.empty
      case Right(context) => context
    }
  }
}

final case class PrimaryExpression(var primary: Primary) extends Expression {
  override def verify(input: ExprContext, context: ExpressionVerifyContext): ExprContext = {
    context.saveResult(this) {
      primary.verify(ExprContext(isStatic = input.isStatic, context.thisType), context)
    }
  }
}

object Expression {
  val emptyExpressions: ArraySeq[Expression] = ArraySeq()

  val mergeableSObjects: Set[Name] = Set("Lead", "Contact", "Case", "Account").map(Name(_))

  def construct(from: ExpressionContext): Expression = {
    val cst: Expression = {
      from match {
        case expr: DotExpressionContext =>
          CodeParser
            .toScala(expr.anyId())
            .map(id => {
              DotExpressionWithId(
                Expression.construct(expr.expression()),
                CodeParser.toScala(expr.DOT()).isEmpty,
                Id.constructAny(id)
              )
            })
            .getOrElse({
              DotExpressionWithMethod(
                Expression.construct(expr.expression()),
                CodeParser.toScala(expr.DOT()).isEmpty,
                CodeParser
                  .toScala(expr.dotMethodCall())
                  .map(method => {
                    MethodCall.construct(method)
                  })
              )
            })

        case expr: ArrayExpressionContext =>
          val expressions = CodeParser.toScala(expr.expression())
          if (expressions.length == 2)
            ArrayExpression(
              Expression.construct(expressions.head),
              Expression.construct(expressions(1))
            )
          else
            EmptyExpr()

        case expr: MethodCallExpressionContext =>
          MethodCall.construct(expr.methodCall())

        case expr: NewExpressionContext =>
          NewExpression(Creator.construct(expr.creator()))

        case expr: CastExpressionContext =>
          CastExpression(
            TypeReference.construct(expr.typeRef()),
            Expression.construct(expr.expression())
          )

        case expr: SubExpressionContext =>
          SubExpression(Expression.construct(expr.expression()))

        case expr: PostOpExpressionContext =>
          val op = CodeParser
            .toScala(expr.INC())
            .orElse(CodeParser.toScala(expr.DEC()))
          PostfixExpression(Expression.construct(expr.expression()), CodeParser.getText(op.get))

        case expr: PreOpExpressionContext =>
          val op = CodeParser
            .toScala(expr.ADD())
            .orElse(CodeParser.toScala(expr.DEC()))
            .orElse(CodeParser.toScala(expr.INC()))
            .orElse(CodeParser.toScala(expr.SUB()))
          PrefixExpression(Expression.construct(expr.expression()), CodeParser.getText(op.get))

        case expr: NegExpressionContext =>
          val op = CodeParser
            .toScala(expr.BANG())
            .orElse(CodeParser.toScala(expr.TILDE()))
          NegationExpression(
            Expression.construct(expr.expression()),
            CodeParser.getText(op.get) == "~"
          )

        case expr: Arth1ExpressionContext =>
          val op = CodeParser
            .toScala(expr.DIV())
            .orElse(CodeParser.toScala(expr.MUL()))
          val expressions = CodeParser.toScala(expr.expression())
          if (expressions.length == 2) {
            BinaryExpression(
              Expression.construct(expressions.head),
              Expression.construct(expressions(1)),
              CodeParser.getText(op.get)
            )
          } else {
            EmptyExpr()
          }

        case expr: Arth2ExpressionContext =>
          val op = CodeParser
            .toScala(expr.ADD())
            .orElse(CodeParser.toScala(expr.SUB()))
          val expressions = CodeParser.toScala(expr.expression())
          if (expressions.length == 2) {
            BinaryExpression(
              Expression.construct(expressions.head),
              Expression.construct(expressions(1)),
              CodeParser.getText(op.get)
            )
          } else {
            EmptyExpr()
          }

        case expr: BitExpressionContext =>
          val gt = ">" * CodeParser.toScala(expr.GT()).size
          val lt = "<" * CodeParser.toScala(expr.LT()).size
          assert(gt.nonEmpty != lt.nonEmpty)
          val expressions = CodeParser.toScala(expr.expression())
          if (expressions.length == 2) {
            BinaryExpression(
              Expression.construct(expressions.head),
              Expression.construct(expressions(1)),
              gt + lt
            )
          } else {
            EmptyExpr()
          }

        case expr: CmpExpressionContext =>
          val assign = CodeParser.toScala(expr.ASSIGN()).nonEmpty
          val op = CodeParser.getText(
            CodeParser.toScala(expr.GT()).orElse(CodeParser.toScala(expr.LT())).get
          )
          val opText = (assign, op) match {
            case (true, ">") => ">="
            case (true, "<") => "<="
            case (false, op) => op
            case _           => assert(false); ""
          }
          val expressions = CodeParser.toScala(expr.expression())
          if (expressions.length == 2) {
            BinaryExpression(
              Expression.construct(expressions.head),
              Expression.construct(expressions(1)),
              opText
            )
          } else {
            EmptyExpr()
          }

        case expr: InstanceOfExpressionContext =>
          InstanceOfExpression(
            Expression.construct(expr.expression()),
            TypeReference.construct(expr.typeRef())
          )

        case expr: EqualityExpressionContext =>
          val op = CodeParser
            .toScala(expr.EQUAL())
            .orElse(CodeParser.toScala(expr.LESSANDGREATER()))
            .orElse(CodeParser.toScala(expr.NOTEQUAL()))
            .orElse(CodeParser.toScala(expr.TRIPLEEQUAL()))
            .orElse(CodeParser.toScala(expr.TRIPLENOTEQUAL()))
          val expressions = CodeParser.toScala(expr.expression())
          if (expressions.length == 2) {
            BinaryExpression(
              Expression.construct(expressions.head),
              Expression.construct(expressions(1)),
              CodeParser.getText(op.get)
            )
          } else {
            EmptyExpr()
          }

        case expr: BitAndExpressionContext =>
          val expressions = CodeParser.toScala(expr.expression())
          if (expressions.length == 2) {
            BinaryExpression(
              Expression.construct(expressions.head),
              Expression.construct(expressions(1)),
              "&"
            )
          } else {
            EmptyExpr()
          }

        case expr: BitNotExpressionContext =>
          val expressions = CodeParser.toScala(expr.expression())
          if (expressions.length == 2) {
            BinaryExpression(
              Expression.construct(expressions.head),
              Expression.construct(expressions(1)),
              "^"
            )
          } else {
            EmptyExpr()
          }

        case expr: BitOrExpressionContext =>
          val expressions = CodeParser.toScala(expr.expression())
          if (expressions.length == 2) {
            BinaryExpression(
              Expression.construct(expressions.head),
              Expression.construct(expressions(1)),
              "|"
            )
          } else {
            EmptyExpr()
          }

        case expr: LogAndExpressionContext =>
          val expressions = CodeParser.toScala(expr.expression())
          if (expressions.length == 2) {
            BinaryExpression(
              Expression.construct(expressions.head),
              Expression.construct(expressions(1)),
              "&&"
            )
          } else {
            EmptyExpr()
          }

        case expr: LogOrExpressionContext =>
          val expressions = CodeParser.toScala(expr.expression())
          if (expressions.length == 2) {
            BinaryExpression(
              Expression.construct(expressions.head),
              Expression.construct(expressions(1)),
              "||"
            )
          } else {
            EmptyExpr()
          }

        case expr: CondExpressionContext =>
          val expressions = CodeParser.toScala(expr.expression())
          if (expressions.length == 3) {
            QueryExpression(
              Expression.construct(expressions.head),
              Expression.construct(expressions(1)),
              Expression.construct(expressions(2))
            )
          } else {
            EmptyExpr()
          }

        case expr: AssignExpressionContext =>
          val op = CodeParser
            .toScala(expr.ADD_ASSIGN())
            .orElse(CodeParser.toScala(expr.AND_ASSIGN()))
            .orElse(CodeParser.toScala(expr.ASSIGN()))
            .orElse(CodeParser.toScala(expr.DIV_ASSIGN()))
            .orElse(CodeParser.toScala(expr.LSHIFT_ASSIGN()))
            .orElse(CodeParser.toScala(expr.MUL_ASSIGN()))
            .orElse(CodeParser.toScala(expr.OR_ASSIGN()))
            .orElse(CodeParser.toScala(expr.RSHIFT_ASSIGN()))
            .orElse(CodeParser.toScala(expr.SUB_ASSIGN()))
            .orElse(CodeParser.toScala(expr.URSHIFT_ASSIGN()))
            .orElse(CodeParser.toScala(expr.XOR_ASSIGN()))
          val expressions = CodeParser.toScala(expr.expression())
          BinaryExpression(
            Expression.construct(expressions.head),
            Expression.construct(expressions(1)),
            CodeParser.getText(op.get)
          )
        case expr: PrimaryExpressionContext =>
          PrimaryExpression(Primary.construct(expr.primary()))

        case _ => EmptyExpr()
      }
    }
    cst.withContext(from)
  }

  def construct(expression: ArraySeq[ExpressionContext]): ArraySeq[Expression] = {
    expression.map(x => Expression.construct(x))
  }
}

object Arguments {
  def construct(from: ArgumentsContext): ArraySeq[Expression] = {
    val el = CodeParser.toScala(from.expressionList())
    if (el.nonEmpty) {
      Expression.construct(CodeParser.toScala(el.get.expression()))
    } else {
      Expression.emptyExpressions
    }
  }
}<|MERGE_RESOLUTION|>--- conflicted
+++ resolved
@@ -146,7 +146,6 @@
       (true, verifyResult)
     }
   }
-<<<<<<< HEAD
 
   /** Verify an expression result type is an SObject or SObject List/RecordSet
     *
@@ -261,8 +260,6 @@
     ) Some(sObjectTypeName)
     else None
   }
-=======
->>>>>>> 4906b11d
 }
 
 final case class EmptyExpr() extends Expression {
