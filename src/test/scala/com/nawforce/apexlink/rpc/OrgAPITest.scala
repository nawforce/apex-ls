--- conflicted
+++ resolved
@@ -28,7 +28,7 @@
     val orgAPI = OrgAPI()
     for {
       result <- orgAPI.version()
-      _      <- orgAPI.reset()
+      _ <- orgAPI.reset()
     } yield {
       assert(result.nonEmpty)
     }
@@ -39,33 +39,22 @@
     for {
       result <- orgAPI.open("/silly")
       issues <- orgAPI.getIssues(includeWarnings = false, includeZombies = false)
-      _      <- orgAPI.reset()
+      _ <- orgAPI.reset()
     } yield {
       assert(result.error.isEmpty)
       assert(
         issues.issues sameElements Array(
-<<<<<<< HEAD
           Issue(Path("/silly"), Diagnostic(ERROR_CATEGORY, Location.empty, "No directory at /silly"))))
-=======
-          Issue(PathFactory("/silly"), Diagnostic(ERROR_CATEGORY, Location.empty, "No directory at /silly"))
-        )
-      )
->>>>>>> 92c39124
     }
   }
 
   test("Add package MDAPI directory") {
-<<<<<<< HEAD
     val workspace = Path("samples/synthetic/mdapi-test")
     val orgAPI = OrgAPI()
-=======
-    val workspace = PathFactory("samples/synthetic/mdapi-test")
-    val orgAPI    = OrgAPI()
->>>>>>> 92c39124
-    for {
-      result <- orgAPI.open(workspace.toString)
-      issues <- orgAPI.getIssues(includeWarnings = false, includeZombies = false)
-      _      <- orgAPI.reset()
+    for {
+      result <- orgAPI.open(workspace.toString)
+      issues <- orgAPI.getIssues(includeWarnings = false, includeZombies = false)
+      _ <- orgAPI.reset()
     } yield {
       assert(result.error.isEmpty)
       assert(issues.issues.forall(_.diagnostic.category != ERROR_CATEGORY))
@@ -77,7 +66,7 @@
     for {
       result <- orgAPI.open("samples/synthetic/sfdx-test")
       issues <- orgAPI.getIssues(includeWarnings = false, includeZombies = false)
-      _      <- orgAPI.reset()
+      _ <- orgAPI.reset()
     } yield {
       assert(result.error.isEmpty && result.namespaces.sameElements(Array("")))
       assert(issues.issues.forall(_.diagnostic.category != ERROR_CATEGORY))
@@ -85,17 +74,12 @@
   }
 
   test("Add package sfdx directory (absolute)") {
-<<<<<<< HEAD
     val workspace = Path("samples/synthetic/sfdx-test")
     val orgAPI = OrgAPI()
-=======
-    val workspace = PathFactory("samples/synthetic/sfdx-test")
-    val orgAPI    = OrgAPI()
->>>>>>> 92c39124
-    for {
-      result <- orgAPI.open(workspace.toString)
-      issues <- orgAPI.getIssues(includeWarnings = false, includeZombies = false)
-      _      <- orgAPI.reset()
+    for {
+      result <- orgAPI.open(workspace.toString)
+      issues <- orgAPI.getIssues(includeWarnings = false, includeZombies = false)
+      _ <- orgAPI.reset()
     } yield {
       assert(result.error.isEmpty && result.namespaces.sameElements(Array("")))
       assert(issues.issues.forall(_.diagnostic.category != ERROR_CATEGORY))
@@ -107,7 +91,7 @@
     for {
       result <- orgAPI.open("samples/synthetic/sfdx-ns-test")
       issues <- orgAPI.getIssues(includeWarnings = false, includeZombies = false)
-      _      <- orgAPI.reset()
+      _ <- orgAPI.reset()
     } yield {
       assert(result.error.isEmpty && result.namespaces.sameElements(Array("sfdx_test", "")))
       assert(!issues.issues.exists(_.diagnostic.category == ERROR_CATEGORY))
@@ -115,17 +99,12 @@
   }
 
   test("Add package sfdx directory with ns (absolute)") {
-<<<<<<< HEAD
     val workspace = Path("samples/synthetic/sfdx-ns-test")
     val orgAPI = OrgAPI()
-=======
-    val workspace = PathFactory("samples/synthetic/sfdx-ns-test")
-    val orgAPI    = OrgAPI()
->>>>>>> 92c39124
-    for {
-      result <- orgAPI.open(workspace.toString)
-      issues <- orgAPI.getIssues(includeWarnings = false, includeZombies = false)
-      _      <- orgAPI.reset()
+    for {
+      result <- orgAPI.open(workspace.toString)
+      issues <- orgAPI.getIssues(includeWarnings = false, includeZombies = false)
+      _ <- orgAPI.reset()
     } yield {
       assert(result.error.isEmpty && result.namespaces.sameElements(Array("sfdx_test", "")))
       assert(!issues.issues.exists(_.diagnostic.category == ERROR_CATEGORY))
@@ -133,13 +112,8 @@
   }
 
   test("Get Issues") {
-<<<<<<< HEAD
     val workspace = Path("samples/synthetic/sfdx-ns-test")
     val orgAPI = OrgAPI()
-=======
-    val workspace = PathFactory("samples/synthetic/sfdx-ns-test")
-    val orgAPI    = OrgAPI()
->>>>>>> 92c39124
 
     val pkg: Future[Assertion] = orgAPI.open(workspace.toString) map { result =>
       assert(result.error.isEmpty && result.namespaces.sameElements(Array("sfdx_test", "")))
@@ -158,20 +132,13 @@
   }
 
   test("Get Dependency Graph (zero depth)") {
-<<<<<<< HEAD
     val workspace = Path("samples/synthetic/mdapi-test")
     val orgAPI = OrgAPI()
-=======
-    val workspace = PathFactory("samples/synthetic/mdapi-test")
-    val orgAPI    = OrgAPI()
->>>>>>> 92c39124
     for {
       result <- orgAPI.open(workspace.toString)
       graph <- orgAPI.dependencyGraph(
         IdentifiersRequest(Array(TypeIdentifier(None, TypeName(Name("Hello"))))),
-        depth = 0,
-        apexOnly = true
-      )
+        depth = 0, apexOnly = true)
       _ <- orgAPI.reset()
     } yield {
       assert(result.error.isEmpty)
@@ -181,56 +148,45 @@
   }
 
   test("Get Dependency Graph (some depth)") {
-<<<<<<< HEAD
     val workspace = Path("samples/synthetic/mdapi-test")
     val orgAPI = OrgAPI()
-=======
-    val workspace = PathFactory("samples/synthetic/mdapi-test")
-    val orgAPI    = OrgAPI()
->>>>>>> 92c39124
     for {
       result <- orgAPI.open(workspace.toString)
       graph <- orgAPI.dependencyGraph(
         IdentifiersRequest(Array(TypeIdentifier(None, TypeName(Name("Hello"))))),
-        depth = 1,
-        apexOnly = true
-      )
+        depth = 1, apexOnly = true)
       _ <- orgAPI.reset()
     } yield {
       assert(result.error.isEmpty)
       assert(
         graph.nodeData sameElements Array(
-          DependencyNode(
-            TypeIdentifier(None, TypeName(Name("Hello"))),
+          DependencyNode(TypeIdentifier(None, TypeName(Name("Hello"))),
             85,
             "class",
             1,
             Array(),
             Array(),
-            Array(TypeIdentifier(None, TypeName(Name("World"))))
-          ),
-          DependencyNode(TypeIdentifier(None, TypeName(Name("World"))), 71, "class", 0, Array(), Array(), Array())
-        )
-      )
+            Array(TypeIdentifier(None, TypeName(Name("World"))))),
+          DependencyNode(TypeIdentifier(None, TypeName(Name("World"))),
+            71,
+            "class",
+            0,
+            Array(),
+            Array(),
+            Array()),
+        ))
       assert(graph.linkData sameElements Array(DependencyLink(0, 1, "uses")))
     }
   }
 
   test("Get Dependency Graph (bad identifier))") {
-<<<<<<< HEAD
     val workspace = Path("samples/synthetic/mdapi-test")
     val orgAPI = OrgAPI()
-=======
-    val workspace = PathFactory("samples/synthetic/mdapi-test")
-    val orgAPI    = OrgAPI()
->>>>>>> 92c39124
     for {
       result <- orgAPI.open(workspace.toString)
       graph <- orgAPI.dependencyGraph(
         IdentifiersRequest(Array(TypeIdentifier(None, TypeName(Name("Dummy"))))),
-        depth = 0,
-        apexOnly = true
-      )
+        depth = 0, apexOnly = true)
       _ <- orgAPI.reset()
     } yield {
       assert(result.error.isEmpty)
@@ -240,59 +196,41 @@
   }
 
   test("Get Test Class Names (with test class)") {
-<<<<<<< HEAD
-    val workspace = Path("samples/synthetic/test-classes")
-    val orgAPI = OrgAPI()
-=======
-    val workspace = PathFactory("samples/synthetic/test-classes")
-    val orgAPI    = OrgAPI()
->>>>>>> 92c39124
-    for {
-      result <- orgAPI.open(workspace.toString)
-      classes <- orgAPI.getTestClassNames(
-        new GetTestClassNamesRequest(Array(workspace.toString + "/force-app/main/default/classes/HelloTest.cls"), false)
-      )
-      _ <- orgAPI.reset()
-    } yield {
-      assert(result.error.isEmpty)
-      assert(classes.testClassNames.length == 1)
-      assert(classes.testClassNames(0) == "HelloTest")
+    val workspace = Path("samples/synthetic/test-classes")
+    val orgAPI = OrgAPI()
+    for {
+      result <- orgAPI.open(workspace.toString)
+      classes <- orgAPI.getTestClassNames(new GetTestClassNamesRequest(
+        Array(workspace.toString + "/force-app/main/default/classes/HelloTest.cls"), false))
+      _ <- orgAPI.reset()
+    } yield {
+      assert(result.error.isEmpty)
+      assert(classes.testClassNames.length==1)
+      assert(classes.testClassNames(0)=="HelloTest")
     }
   }
 
   test("Get Test Class Names (find test class)") {
-<<<<<<< HEAD
-    val workspace = Path("samples/synthetic/test-classes")
-    val orgAPI = OrgAPI()
-=======
-    val workspace = PathFactory("samples/synthetic/test-classes")
-    val orgAPI    = OrgAPI()
->>>>>>> 92c39124
-    for {
-      result <- orgAPI.open(workspace.toString)
-      classes <- orgAPI.getTestClassNames(
-        new GetTestClassNamesRequest(Array(workspace.toString + "/force-app/main/default/classes/Hello.cls"), true)
-      )
-      _ <- orgAPI.reset()
-    } yield {
-      assert(result.error.isEmpty)
-      assert(classes.testClassNames.toSet == Set("HelloTest"))
+    val workspace = Path("samples/synthetic/test-classes")
+    val orgAPI = OrgAPI()
+    for {
+      result <- orgAPI.open(workspace.toString)
+      classes <- orgAPI.getTestClassNames(new GetTestClassNamesRequest(
+        Array(workspace.toString + "/force-app/main/default/classes/Hello.cls"), true))
+      _ <- orgAPI.reset()
+    } yield {
+      assert(result.error.isEmpty)
+      assert(classes.testClassNames.toSet==Set("HelloTest"))
     }
   }
 
   test("Get Test Class Names (no test class)") {
-<<<<<<< HEAD
-    val workspace = Path("samples/synthetic/test-classes")
-    val orgAPI = OrgAPI()
-=======
-    val workspace = PathFactory("samples/synthetic/test-classes")
-    val orgAPI    = OrgAPI()
->>>>>>> 92c39124
-    for {
-      result <- orgAPI.open(workspace.toString)
-      classes <- orgAPI.getTestClassNames(
-        new GetTestClassNamesRequest(Array(workspace.toString + "/force-app/main/default/classes/NoTest.cls"), true)
-      )
+    val workspace = Path("samples/synthetic/test-classes")
+    val orgAPI = OrgAPI()
+    for {
+      result <- orgAPI.open(workspace.toString)
+      classes <- orgAPI.getTestClassNames(new GetTestClassNamesRequest(
+        Array(workspace.toString + "/force-app/main/default/classes/NoTest.cls"), true))
       _ <- orgAPI.reset()
     } yield {
       assert(result.error.isEmpty)
@@ -301,130 +239,85 @@
   }
 
   test("Get Test Class Names (indirect to inner interface)") {
-<<<<<<< HEAD
-    val workspace = Path("samples/synthetic/test-classes")
-    val orgAPI = OrgAPI()
-=======
-    val workspace = PathFactory("samples/synthetic/test-classes")
-    val orgAPI    = OrgAPI()
->>>>>>> 92c39124
-    for {
-      result <- orgAPI.open(workspace.toString)
-      classes <- orgAPI.getTestClassNames(
-        new GetTestClassNamesRequest(
-          Array(workspace.toString + "/force-app/main/default/classes/ServiceImpl.cls"),
-          true
-        )
-      )
-      _ <- orgAPI.reset()
-    } yield {
-      assert(result.error.isEmpty)
-      assert(classes.testClassNames.toSet == Set("ServiceAPITest"))
+    val workspace = Path("samples/synthetic/test-classes")
+    val orgAPI = OrgAPI()
+    for {
+      result <- orgAPI.open(workspace.toString)
+      classes <- orgAPI.getTestClassNames(new GetTestClassNamesRequest(
+        Array(workspace.toString + "/force-app/main/default/classes/ServiceImpl.cls"), true))
+      _ <- orgAPI.reset()
+    } yield {
+      assert(result.error.isEmpty)
+      assert(classes.testClassNames.toSet==Set("ServiceAPITest"))
     }
   }
 
   test("Get Test Class Names (indirect to interface)") {
-<<<<<<< HEAD
-    val workspace = Path("samples/synthetic/test-classes")
-    val orgAPI = OrgAPI()
-=======
-    val workspace = PathFactory("samples/synthetic/test-classes")
-    val orgAPI    = OrgAPI()
->>>>>>> 92c39124
-    for {
-      result <- orgAPI.open(workspace.toString)
-      classes <- orgAPI.getTestClassNames(
-        new GetTestClassNamesRequest(Array(workspace.toString + "/force-app/main/default/classes/APIImpl.cls"), true)
-      )
-      _ <- orgAPI.reset()
-    } yield {
-      assert(result.error.isEmpty)
-      assert(classes.testClassNames.toSet == Set("APITest"))
+    val workspace = Path("samples/synthetic/test-classes")
+    val orgAPI = OrgAPI()
+    for {
+      result <- orgAPI.open(workspace.toString)
+      classes <- orgAPI.getTestClassNames(new GetTestClassNamesRequest(
+        Array(workspace.toString + "/force-app/main/default/classes/APIImpl.cls"), true))
+      _ <- orgAPI.reset()
+    } yield {
+      assert(result.error.isEmpty)
+      assert(classes.testClassNames.toSet==Set("APITest"))
     }
   }
 
   test("Get Test Class Names (indirect to inner implementation)") {
-<<<<<<< HEAD
-    val workspace = Path("samples/synthetic/test-classes")
-    val orgAPI = OrgAPI()
-=======
-    val workspace = PathFactory("samples/synthetic/test-classes")
-    val orgAPI    = OrgAPI()
->>>>>>> 92c39124
-    for {
-      result <- orgAPI.open(workspace.toString)
-      classes <- orgAPI.getTestClassNames(
-        new GetTestClassNamesRequest(
-          Array(workspace.toString + "/force-app/main/default/classes/InnerServiceImpl.cls"),
-          true
-        )
-      )
-      _ <- orgAPI.reset()
-    } yield {
-      assert(result.error.isEmpty)
-      assert(classes.testClassNames.toSet == Set("ServiceAPITest"))
+    val workspace = Path("samples/synthetic/test-classes")
+    val orgAPI = OrgAPI()
+    for {
+      result <- orgAPI.open(workspace.toString)
+      classes <- orgAPI.getTestClassNames(new GetTestClassNamesRequest(
+        Array(workspace.toString + "/force-app/main/default/classes/InnerServiceImpl.cls"), true))
+      _ <- orgAPI.reset()
+    } yield {
+      assert(result.error.isEmpty)
+      assert(classes.testClassNames.toSet==Set("ServiceAPITest"))
     }
   }
 
   test("Get Test Class Names (service)") {
-<<<<<<< HEAD
-    val workspace = Path("samples/synthetic/test-classes")
-    val orgAPI = OrgAPI()
-=======
-    val workspace = PathFactory("samples/synthetic/test-classes")
-    val orgAPI    = OrgAPI()
->>>>>>> 92c39124
-    for {
-      result <- orgAPI.open(workspace.toString)
-      classes <- orgAPI.getTestClassNames(
-        new GetTestClassNamesRequest(Array(workspace.toString + "/force-app/main/default/classes/Service.cls"), true)
-      )
-      _ <- orgAPI.reset()
-    } yield {
-      assert(result.error.isEmpty)
-      assert(classes.testClassNames.toSet == Set("ServiceAPITest", "ServiceTest"))
+    val workspace = Path("samples/synthetic/test-classes")
+    val orgAPI = OrgAPI()
+    for {
+      result <- orgAPI.open(workspace.toString)
+      classes <- orgAPI.getTestClassNames(new GetTestClassNamesRequest(
+        Array(workspace.toString + "/force-app/main/default/classes/Service.cls"), true))
+      _ <- orgAPI.reset()
+    } yield {
+      assert(result.error.isEmpty)
+      assert(classes.testClassNames.toSet==Set("ServiceAPITest", "ServiceTest"))
     }
   }
 
   test("Get Test Class Names (with superclass)") {
-<<<<<<< HEAD
-    val workspace = Path("samples/synthetic/test-classes")
-    val orgAPI = OrgAPI()
-=======
-    val workspace = PathFactory("samples/synthetic/test-classes")
-    val orgAPI    = OrgAPI()
->>>>>>> 92c39124
-    for {
-      result <- orgAPI.open(workspace.toString)
-      classes <- orgAPI.getTestClassNames(
-        new GetTestClassNamesRequest(Array(workspace.toString + "/force-app/main/default/classes/Derived.cls"), true)
-      )
-      _ <- orgAPI.reset()
-    } yield {
-      assert(result.error.isEmpty)
-      assert(classes.testClassNames.toSet == Set("DerivedTest", "BaseTest", "APITest"))
+    val workspace = Path("samples/synthetic/test-classes")
+    val orgAPI = OrgAPI()
+    for {
+      result <- orgAPI.open(workspace.toString)
+      classes <- orgAPI.getTestClassNames(new GetTestClassNamesRequest(
+        Array(workspace.toString + "/force-app/main/default/classes/Derived.cls"), true))
+      _ <- orgAPI.reset()
+    } yield {
+      assert(result.error.isEmpty)
+      assert(classes.testClassNames.toSet==Set("DerivedTest", "BaseTest", "APITest"))
     }
   }
 
   test("Get DependencyCounts") {
-<<<<<<< HEAD
     val workspace = Path("samples/synthetic/dependency-counts")
     val orgAPI = OrgAPI()
-=======
-    val workspace = PathFactory("samples/synthetic/dependency-counts")
-    val orgAPI    = OrgAPI()
->>>>>>> 92c39124
-    for {
-      result <- orgAPI.open(workspace.toString)
-      dependencyCounts <- orgAPI.getDependencyCounts(
-        new GetDependencyCountsRequest(
-          Array(
-            workspace.toString + "/force-app/main/default/classes/NoDeps.cls",
-            workspace.toString + "/force-app/main/default/classes/SingleDep.cls",
-            workspace.toString + "/force-app/main/default/classes/TransDep.cls"
-          )
-        )
-      )
+    for {
+      result <- orgAPI.open(workspace.toString)
+      dependencyCounts <- orgAPI.getDependencyCounts(new GetDependencyCountsRequest(
+        Array(
+          workspace.toString + "/force-app/main/default/classes/NoDeps.cls",
+          workspace.toString + "/force-app/main/default/classes/SingleDep.cls",
+          workspace.toString + "/force-app/main/default/classes/TransDep.cls" )))
       _ <- orgAPI.reset()
     } yield {
       assert(result.error.isEmpty)
