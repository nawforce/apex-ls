version = 2.6.3
continuationIndent.defnSite = 2
optIn.configStyleArguments = false
<<<<<<< HEAD
maxColumn = 120
align.preset = more
=======
maxColumn = 100
align.preset = more
>>>>>>> 584b589f
<|MERGE_RESOLUTION|>--- conflicted
+++ resolved
@@ -1,10 +1,5 @@
 version = 2.6.3
 continuationIndent.defnSite = 2
 optIn.configStyleArguments = false
-<<<<<<< HEAD
-maxColumn = 120
 align.preset = more
-=======
-maxColumn = 100
-align.preset = more
->>>>>>> 584b589f
+maxColumn = 100