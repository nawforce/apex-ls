// Jest Snapshot v1, https://goo.gl/fbAQLP

exports[`Check samples Sample: ActionPlansV4 1`] = `
{
  "logs": [
    [
      "sfdx-source/LabsActionPlans/main/default/classes/ActionPlanCreationController.cls",
      "Warning: line 818 at 3-93: Local variable is hiding class field 'taskIndex', see sfdx-source/LabsActionPlans/main/default/classes/ActionPlanCreationController.cls: line 29 at 9-26",
    ],
    [
      "sfdx-source/LabsActionPlans/main/default/classes/ActionPlanTemplateCreationController.cls",
      "Warning: line 251 at 3-93: Local variable is hiding class field 'taskIndex', see sfdx-source/LabsActionPlans/main/default/classes/ActionPlanTemplateCreationController.cls: line 24 at 9-26",
    ],
    [
      "sfdx-source/LabsActionPlans/main/default/classes/ActionPlanTemplateExport.cls",
      "Warning: line 46 at 11-17: 'export' is currently a legal method name but is a reserved identifier in Apex so should be avoided",
    ],
    [
      "sfdx-source/LabsActionPlans/main/default/classes/ActionPlansRedirect.cls",
      "Warning: line 36 at 2-34: Local variable is hiding class field 'recordId', see sfdx-source/LabsActionPlans/main/default/classes/ActionPlansRedirect.cls: line 24 at 9-21",
    ],
    [
      "sfdx-source/LabsActionPlans/main/default/classes/ActionPlansTaskTriggerUtilities.cls",
      "Warning: line 347 at 3-77: Local variable is hiding class field 'dependentApts', see sfdx-source/LabsActionPlans/main/default/classes/ActionPlansTaskTriggerUtilities.cls: line 24 at 16-70",
      "Warning: line 43 at 3-77: Local variable is hiding class field 'dependentApts', see sfdx-source/LabsActionPlans/main/default/classes/ActionPlansTaskTriggerUtilities.cls: line 24 at 16-70",
    ],
    [
      "sfdx-source/LabsActionPlans/main/default/classes/ActionPlansUtilities.cls",
      "Warning: line 609 at 3-114: Local variable is hiding class field 'apSettings', see sfdx-source/LabsActionPlans/main/default/classes/ActionPlansUtilities.cls: line 581 at 16-52",
    ],
    [
      "sfdx-source/LabsActionPlans/main/default/classes/tests/ActionPlansObjectTriggersTest.cls",
      "Warning: line 302 at 3-72: Local variable is hiding class field 'aps', see sfdx-source/LabsActionPlans/main/default/classes/tests/ActionPlansObjectTriggersTest.cls: line 23 at 16-45",
      "Warning: line 342 at 3-72: Local variable is hiding class field 'aps', see sfdx-source/LabsActionPlans/main/default/classes/tests/ActionPlansObjectTriggersTest.cls: line 23 at 16-45",
      "Warning: line 388 at 3-73: Local variable is hiding class field 'aps', see sfdx-source/LabsActionPlans/main/default/classes/tests/ActionPlansObjectTriggersTest.cls: line 23 at 16-45",
    ],
    [
      "sfdx-source/LabsActionPlans/main/default/classes/tests/ActionPlansTaskTriggerUtilitiesTest.cls",
      "Warning: line 211 at 2-45: Local variable is hiding class field 'testClosedStatus', see sfdx-source/LabsActionPlans/main/default/classes/tests/ActionPlansTaskTriggerUtilitiesTest.cls: line 24 at 16-40",
      "Warning: line 456 at 2-45: Local variable is hiding class field 'testClosedStatus', see sfdx-source/LabsActionPlans/main/default/classes/tests/ActionPlansTaskTriggerUtilitiesTest.cls: line 24 at 16-40",
      "Warning: line 57 at 2-45: Local variable is hiding class field 'testClosedStatus', see sfdx-source/LabsActionPlans/main/default/classes/tests/ActionPlansTaskTriggerUtilitiesTest.cls: line 24 at 16-40",
    ],
    [
      "sfdx-source/LabsActionPlans/main/default/classes/tests/ActionPlansUtilitiesTest.cls",
      "Warning: line 126 at 21-25: 'case' is currently a legal method name but is a reserved identifier in Apex so should be avoided",
    ],
  ],
  "status": 0,
}
`;

exports[`Check samples Sample: Angular 1`] = `
{
  "logs": [
    [
      "Angular/AngularJSDemoController.cls",
      "Error: line 1: Type 'AngularJSDemoController' is defined, but meta file is missing for 'Angular/AngularJSDemoController.cls'",
    ],
  ],
  "status": 4,
}
`;

exports[`Check samples Sample: Apex-Opensource-Library 1`] = `
{
  "logs": [
    [
      "force-app/commons/callout/CalloutTest.cls",
      "Warning: line 312 at 8-44: Local variable is hiding class field 'request', see force-app/commons/callout/CalloutTest.cls: line 28 at 19-39",
      "Warning: line 312 at 8-44: Local variable is hiding class field 'request', see force-app/commons/callout/CalloutTest.cls: line 28 at 19-39",
    ],
    [
      "force-app/commons/collections/Collection.cls",
      "Warning: line 118 at 31-38: 'collect' is currently a legal method name but is a reserved identifier in Apex so should be avoided",
      "Warning: line 118 at 31-38: 'collect' is currently a legal method name but is a reserved identifier in Apex so should be avoided",
      "Warning: line 119 at 31-38: 'collect' is currently a legal method name but is a reserved identifier in Apex so should be avoided",
      "Warning: line 119 at 31-38: 'collect' is currently a legal method name but is a reserved identifier in Apex so should be avoided",
      "Warning: line 43 at 29-31: 'of' is currently a legal method name but is a reserved identifier in Apex so should be avoided",
      "Warning: line 43 at 29-31: 'of' is currently a legal method name but is a reserved identifier in Apex so should be avoided",
    ],
    [
      "force-app/commons/collections/CollectionImpl.cls",
      "Warning: line 148 at 31-38: 'collect' is currently a legal method name but is a reserved identifier in Apex so should be avoided",
      "Warning: line 148 at 31-38: 'collect' is currently a legal method name but is a reserved identifier in Apex so should be avoided",
      "Warning: line 152 at 31-38: 'collect' is currently a legal method name but is a reserved identifier in Apex so should be avoided",
      "Warning: line 152 at 31-38: 'collect' is currently a legal method name but is a reserved identifier in Apex so should be avoided",
    ],
    [
      "force-app/commons/database/DML.cls",
      "Missing: line 225 at 42-71: Unknown field or type 'relatedPersonAccountId' on 'Database.LeadConvertResult'",
      "Missing: line 225 at 42-71: Unknown field or type 'relatedPersonAccountId' on 'Database.LeadConvertResult'",
    ],
    [
      "force-app/commons/httpMocks/objects/HttpCalloutMockVariable__mdt/HttpCalloutMockVariable__mdt.object-meta.xml",
      "Warning: line 1: SObject appears to be re-defining an SObject that already exists 'HttpCalloutMockVariable__mdt', remove the 'label' field if it is extending the SObject",
    ],
    [
      "force-app/commons/httpMocks/objects/HttpCalloutMock__mdt/HttpCalloutMock__mdt.object-meta.xml",
      "Warning: line 1: SObject appears to be re-defining an SObject that already exists 'HttpCalloutMock__mdt', remove the 'label' field if it is extending the SObject",
    ],
    [
      "force-app/commons/logger/classes/LogStringifier.cls",
      "Warning: line 238 at 26-30: 'join' is currently a legal method name but is a reserved identifier in Apex so should be avoided",
    ],
    [
      "force-app/commons/mocks/Mock.cls",
      "Warning: line 43 at 26-33: 'sObject' is currently a legal method name but is a reserved identifier in Apex so should be avoided",
      "Warning: line 75 at 33-40: 'sObject' is currently a legal method name but is a reserved identifier in Apex so should be avoided",
    ],
    [
      "force-app/commons/query/Query.cls",
      "Warning: line 44 at 30-32: 'of' is currently a legal method name but is a reserved identifier in Apex so should be avoided",
      "Warning: line 44 at 30-32: 'of' is currently a legal method name but is a reserved identifier in Apex so should be avoided",
      "Warning: line 52 at 31-33: 'of' is currently a legal method name but is a reserved identifier in Apex so should be avoided",
      "Warning: line 52 at 31-33: 'of' is currently a legal method name but is a reserved identifier in Apex so should be avoided",
    ],
    [
      "force-app/commons/query/QueryBuilder.cls",
      "Warning: line 55 at 8-53: Local variable is hiding class field 'fields', see force-app/commons/query/QueryBuilder.cls: line 29 at 12-51",
      "Warning: line 55 at 8-53: Local variable is hiding class field 'fields', see force-app/commons/query/QueryBuilder.cls: line 29 at 12-51",
    ],
    [
      "force-app/commons/query/QueryObject.cls",
      "Warning: line 664 at 8-99: Local variable is hiding class field 'result', see force-app/commons/query/QueryResults.cls: line 34 at 14-28",
      "Warning: line 664 at 8-99: Local variable is hiding class field 'result', see force-app/commons/query/QueryResults.cls: line 34 at 14-28",
    ],
    [
      "force-app/commons/query/QueryResults.cls",
      "Warning: line 109 at 8-61: Local variable is hiding class field 'result', see force-app/commons/query/QueryResults.cls: line 34 at 14-28",
      "Warning: line 109 at 8-61: Local variable is hiding class field 'result', see force-app/commons/query/QueryResults.cls: line 34 at 14-28",
      "Warning: line 117 at 8-38: Local variable is hiding class field 'result', see force-app/commons/query/QueryResults.cls: line 34 at 14-28",
      "Warning: line 117 at 8-38: Local variable is hiding class field 'result', see force-app/commons/query/QueryResults.cls: line 34 at 14-28",
    ],
    [
      "force-app/commons/query/cache/objects/QueryCache__mdt/QueryCache__mdt.object-meta.xml",
      "Warning: line 1: SObject appears to be re-defining an SObject that already exists 'QueryCache__mdt', remove the 'label' field if it is extending the SObject",
    ],
    [
      "force-app/commons/triggerHandler/objects/LogicSwitch__c/LogicSwitch__c.object-meta.xml",
      "Warning: line 1: SObject appears to be re-defining an SObject that already exists 'LogicSwitch__c', remove the 'label' field if it is extending the SObject",
    ],
    [
      "force-app/commons/triggerHandlerMdt/classes/MetadataTriggerHandlerTest.cls",
      "Warning: line 114:8 to 118:9: Local variable is hiding class field 'accounts', see force-app/commons/triggerHandlerMdt/classes/MetadataTriggerHandlerTest.cls: line 32:19 to 36:6",
      "Warning: line 114:8 to 118:9: Local variable is hiding class field 'accounts', see force-app/commons/triggerHandlerMdt/classes/MetadataTriggerHandlerTest.cls: line 32:19 to 36:6",
      "Warning: line 73:8 to 77:9: Local variable is hiding class field 'accounts', see force-app/commons/triggerHandlerMdt/classes/MetadataTriggerHandlerTest.cls: line 32:19 to 36:6",
      "Warning: line 73:8 to 77:9: Local variable is hiding class field 'accounts', see force-app/commons/triggerHandlerMdt/classes/MetadataTriggerHandlerTest.cls: line 32:19 to 36:6",
    ],
    [
      "force-app/commons/triggerHandlerMdt/objects/TriggerLogic__mdt/TriggerLogic__mdt.object-meta.xml",
      "Warning: line 1: SObject appears to be re-defining an SObject that already exists 'TriggerLogic__mdt', remove the 'label' field if it is extending the SObject",
    ],
    [
      "sfdx-project.json",
      "Warning: line 23 at 8: Dependency version '1.0.0.LATEST' for 'Trigger Handler' is not compatible with '1.0.2.NEXT'",
      "Warning: line 45 at 8: Dependency version '1.0.0.LATEST' for 'Libra Shared' is not compatible with '1.0.1.NEXT'",
      "Warning: line 59 at 8: Dependency version '1.0.0.LATEST' for 'Libra Shared' is not compatible with '1.0.1.NEXT'",
      "Warning: line 97 at 8: Dependency version '2.1.0.LATEST' for 'DatabaseService' is not compatible with '2.3.1.NEXT'",
    ],
  ],
  "status": 4,
}
`;

exports[`Check samples Sample: Apex-XML-Serializer 1`] = `
{
  "logs": [],
  "status": 0,
}
`;

exports[`Check samples Sample: Apex-for-Xero 1`] = `
{
  "logs": [],
  "status": 0,
}
`;

exports[`Check samples Sample: ApexTestKit 1`] = `
{
  "logs": [
    [
      "apex-test-kit/main/classes/ATK.cls",
      "Warning: line 216 at 25-29: 'then' is currently a legal method name but is a reserved identifier in Apex so should be avoided",
      "Warning: line 396 at 15-18: 'any' is currently a legal method name but is a reserved identifier in Apex so should be avoided",
      "Warning: line 397 at 15-18: 'any' is currently a legal method name but is a reserved identifier in Apex so should be avoided",
      "Warning: line 580 at 25-28: 'any' is currently a legal method name but is a reserved identifier in Apex so should be avoided",
      "Warning: line 584 at 25-28: 'any' is currently a legal method name but is a reserved identifier in Apex so should be avoided",
    ],
    [
      "apex-test-kit/main/classes/ATKCore.cls",
      "Warning: line 176 at 23-30: Private method overrides have inconsistent behaviour, use global, public or protected",
    ],
    [
      "apex-test-kit/main/classes/ATKMock.cls",
      "Error: line 658 at 12-32: Incompatible types in assignment, from 'ATK.Method' to 'ATKMock.Method'",
      "Warning: line 2097 at 22-25: 'any' is currently a legal method name but is a reserved identifier in Apex so should be avoided",
      "Warning: line 2102 at 22-25: 'any' is currently a legal method name but is a reserved identifier in Apex so should be avoided",
      "Warning: line 2546 at 23-27: 'join' is currently a legal method name but is a reserved identifier in Apex so should be avoided",
    ],
  ],
  "status": 4,
}
`;

exports[`Check samples Sample: ApexTriggerHandler 1`] = `
{
  "logs": [
    [
      "apex-trigger-handler/main/default/classes/TriggersTest.cls",
      "Warning: line 648 at 21-25: 'then' is currently a legal method name but is a reserved identifier in Apex so should be avoided",
      "Warning: line 694 at 21-25: 'then' is currently a legal method name but is a reserved identifier in Apex so should be avoided",
      "Warning: line 735 at 21-25: 'then' is currently a legal method name but is a reserved identifier in Apex so should be avoided",
      "Warning: line 756 at 21-25: 'then' is currently a legal method name but is a reserved identifier in Apex so should be avoided",
      "Warning: line 772 at 21-25: 'then' is currently a legal method name but is a reserved identifier in Apex so should be avoided",
      "Warning: line 787 at 21-25: 'then' is currently a legal method name but is a reserved identifier in Apex so should be avoided",
      "Warning: line 804 at 21-25: 'then' is currently a legal method name but is a reserved identifier in Apex so should be avoided",
      "Warning: line 822 at 21-25: 'then' is currently a legal method name but is a reserved identifier in Apex so should be avoided",
    ],
    [
      "apex-trigger-loader/main/default/classes/TriggersLoaderTest.cls",
      "Warning: line 204 at 21-25: 'then' is currently a legal method name but is a reserved identifier in Apex so should be avoided",
      "Warning: line 225 at 21-25: 'then' is currently a legal method name but is a reserved identifier in Apex so should be avoided",
      "Warning: line 243 at 21-25: 'then' is currently a legal method name but is a reserved identifier in Apex so should be avoided",
      "Warning: line 261 at 21-25: 'then' is currently a legal method name but is a reserved identifier in Apex so should be avoided",
    ],
    [
      "sfdx-project.json",
      "Warning: line 16 at 16: Package dependency for 'ApexTriggerHandler@1.2.1-1' ignored as metadata is not available for analysis.",
    ],
  ],
  "status": 0,
}
`;

exports[`Check samples Sample: Automated-Testing-for-Force 1`] = `
{
  "logs": [],
  "status": 0,
}
`;

exports[`Check samples Sample: Centralized-Salesforce-Dev-Framework 1`] = `
{
  "logs": [
    [
      "Centralized-Salesforce-Dev-Framework/src/classes/DateService.cls",
      "Error: line 291 at 2-14: Unreachable block or statement",
    ],
  ],
  "status": 4,
}
`;

exports[`Check samples Sample: ConnectApiHelper 1`] = `
{
  "logs": [],
  "status": 0,
}
`;

exports[`Check samples Sample: Cumulus 1`] = `
{
  "logs": [
    [
      "Cumulus/force-app/infrastructure/apex-common/main/classes/fflib_QueryFactory.cls",
      "Warning: line 406 at 2-80: Local variable is hiding class field 'relationship', see Cumulus/force-app/infrastructure/apex-common/main/classes/fflib_QueryFactory.cls: line 84 at 9-47",
    ],
    [
      "Cumulus/force-app/infrastructure/apex-common/main/classes/fflib_SObjectSelector.cls",
      "Warning: line 93 at 33-46: Private method overrides have inconsistent behaviour, use global, public or protected",
      "Warning: line 98 at 40-58: Private method overrides have inconsistent behaviour, use global, public or protected",
    ],
    [
      "Cumulus/force-app/infrastructure/apex-common/test/classes/fflib_ApplicationTest.cls",
      "Warning: line 100:2 to 103:3: Local variable is hiding class field 'unitOfWork', see Cumulus/force-app/infrastructure/apex-common/test/classes/fflib_ApplicationTest.cls: line 159:21 to 164:40",
      "Warning: line 66 at 2-73: Local variable is hiding class field 'unitOfWork', see Cumulus/force-app/infrastructure/apex-common/test/classes/fflib_ApplicationTest.cls: line 159:21 to 164:40",
    ],
    [
      "Cumulus/force-app/infrastructure/apex-extensions/main/application/dynamic/classes/fflib_AppBindingResolver.cls",
      "Warning: line 185 at 2-54: Local variable is hiding class field 'modules', see Cumulus/force-app/infrastructure/apex-extensions/main/application/dynamic/classes/fflib_AppBindingResolver.cls: line 62 at 9-47",
      "Warning: line 206 at 3-58: Local variable is hiding class field 'bindings', see Cumulus/force-app/infrastructure/apex-extensions/main/application/dynamic/classes/fflib_AppBindingResolver.cls: line 61 at 11-39",
    ],
    [
      "Cumulus/force-app/infrastructure/apex-mocks/main/classes/fflib_ApexMocks.cls",
      "Warning: line 159 at 32-36: 'when' is currently a legal method name but is a reserved identifier in Apex so should be avoided",
    ],
    [
      "Cumulus/force-app/infrastructure/apex-mocks/test/classes/fflib_MyList.cls",
      "Warning: line 21 at 7-10: 'set' is currently a legal method name but is a reserved identifier in Apex so should be avoided",
      "Warning: line 54 at 13-16: 'set' is currently a legal method name but is a reserved identifier in Apex so should be avoided",
    ],
    [
      "Cumulus/force-app/infrastructure/apex-mocks/test/classes/mocks/fflib_Mocks.cls",
      "Warning: line 54 at 14-17: 'set' is currently a legal method name but is a reserved identifier in Apex so should be avoided",
    ],
    [
      "Cumulus/force-app/main/default/classes/ADDR_CopyAddrHHObjBTN_TEST.cls",
      "Warning: line 56:8 to 62:9: Local variable is hiding class field 'householdRecord', see Cumulus/force-app/main/default/classes/ADDR_CopyAddrHHObjBTN_TEST.cls: line 39 at 19-55",
      "Warning: line 65:8 to 73:9: Local variable is hiding class field 'contactRecord', see Cumulus/force-app/main/default/classes/ADDR_CopyAddrHHObjBTN_TEST.cls: line 38 at 19-41",
    ],
    [
      "Cumulus/force-app/main/default/classes/ALLO_PaymentSync_TEST.cls",
      "Warning: line 54:8 to 61:9: Local variable is hiding class field 'opportunity', see Cumulus/force-app/main/default/classes/ALLO_PaymentSync_TEST.cls: line 43 at 11-35",
    ],
    [
      "Cumulus/force-app/main/default/classes/AN_AutoNumberService.cls",
      "Warning: line 72 at 16-24: 'activate' is currently a legal method name but is a reserved identifier in Apex so should be avoided",
    ],
    [
      "Cumulus/force-app/main/default/classes/BDI_BatchNumberSettingsController.cls",
      "Warning: line 50 at 23-31: 'activate' is currently a legal method name but is a reserved identifier in Apex so should be avoided",
    ],
    [
      "Cumulus/force-app/main/default/classes/BDI_ManageAdvancedMappingCtrl_TEST.cls",
      "Warning: line 209:8 to 213:20: Local variable is hiding class field 'account1', see Cumulus/force-app/main/default/classes/BDI_ManageAdvancedMappingCtrl_TEST.cls: line 59 at 25-54",
      "Warning: line 365:8 to 369:20: Local variable is hiding class field 'account1', see Cumulus/force-app/main/default/classes/BDI_ManageAdvancedMappingCtrl_TEST.cls: line 59 at 25-54",
    ],
    [
      "Cumulus/force-app/main/default/classes/BGE_DataImportBatchEntry_CTRL.cls",
      "Warning: line 647 at 12-53: Local variable is hiding class field 'columns', see Cumulus/force-app/main/default/classes/BGE_DataImportBatchEntry_CTRL.cls: line 633 at 28-49",
      "Warning: line 676 at 12-53: Local variable is hiding class field 'columns', see Cumulus/force-app/main/default/classes/BGE_DataImportBatchEntry_CTRL.cls: line 633 at 28-49",
      "Warning: line 846 at 12-33: Local variable is hiding class field 'donorName', see Cumulus/force-app/main/default/classes/BGE_DataImportBatchEntry_CTRL.cls: line 832 at 28-45",
      "Warning: line 866 at 16-56: Local variable is hiding class field 'errors', see Cumulus/force-app/main/default/classes/BGE_DataImportBatchEntry_CTRL.cls: line 837 at 28-48",
    ],
    [
      "Cumulus/force-app/main/default/classes/CRLP_ApiService.cls",
      "Warning: line 247 at 8-58: Local variable is hiding class field 'changedRollupTypes', see Cumulus/force-app/main/default/classes/CRLP_ApiService.cls: line 43 at 12-63",
      "Warning: line 269 at 8-58: Local variable is hiding class field 'changedRollupTypes', see Cumulus/force-app/main/default/classes/CRLP_ApiService.cls: line 43 at 12-63",
    ],
    [
      "Cumulus/force-app/main/default/classes/CRLP_RollupCMT.cls",
      "Warning: line 222 at 12-37: Local variable is hiding class field 'label', see Cumulus/force-app/main/default/classes/CRLP_RollupCMT.cls: line 176 at 15-28",
      "Warning: line 258 at 12-37: Local variable is hiding class field 'label', see Cumulus/force-app/main/default/classes/CRLP_RollupCMT.cls: line 176 at 15-28",
    ],
    [
      "Cumulus/force-app/main/default/classes/ERR_AsyncErrors.cls",
      "Warning: line 117 at 30-47: Private method overrides have inconsistent behaviour, use global, public or protected",
      "Warning: line 122 at 28-46: Private method overrides have inconsistent behaviour, use global, public or protected",
      "Warning: line 133 at 39-65: Private method overrides have inconsistent behaviour, use global, public or protected",
      "Warning: line 142 at 26-44: Private method overrides have inconsistent behaviour, use global, public or protected",
      "Warning: line 151 at 26-37: Private method overrides have inconsistent behaviour, use global, public or protected",
      "Warning: line 159 at 26-47: Private method overrides have inconsistent behaviour, use global, public or protected",
      "Warning: line 173 at 47-70: Private method overrides have inconsistent behaviour, use global, public or protected",
    ],
    [
      "Cumulus/force-app/main/default/classes/ERR_AsyncErrors_TEST.cls",
      "Error: line 260 at 34-52: Overriding a private method may not work, change to protected, public or global",
      "Error: line 263 at 32-51: Overriding a private method may not work, change to protected, public or global",
      "Error: line 266 at 43-70: Overriding a private method may not work, change to protected, public or global",
      "Error: line 269 at 30-49: Overriding a private method may not work, change to protected, public or global",
      "Error: line 272 at 30-42: Overriding a private method may not work, change to protected, public or global",
      "Error: line 275 at 30-52: Overriding a private method may not work, change to protected, public or global",
      "Error: line 278 at 67-91: Overriding a private method may not work, change to protected, public or global",
    ],
    [
      "Cumulus/force-app/main/default/classes/ElevateBatchCapturer.cls",
      "Warning: line 124 at 12-84: Local variable is hiding class field 'partitionedElevateBatchIds', see Cumulus/force-app/main/default/classes/ElevateBatchCapturer.cls: line 95 at 16-62",
    ],
    [
      "Cumulus/force-app/main/default/classes/ElevateBatchService.cls",
      "Warning: line 59 at 38-59: Private method overrides have inconsistent behaviour, use global, public or protected",
    ],
    [
      "Cumulus/force-app/main/default/classes/GE_GiftEntryController.cls",
      "Warning: line 1068:8 to 1073:9: Local variable is hiding class field 'templates', see Cumulus/force-app/main/default/classes/GE_GiftEntryController.cls: line 856 at 25-56",
      "Warning: line 1388 at 8-64: Local variable is hiding class field 'batches', see Cumulus/force-app/main/default/classes/GE_GiftEntryController.cls: line 857 at 25-52",
    ],
    [
      "Cumulus/force-app/main/default/classes/GiftBatch.cls",
      "Warning: line 145 at 8-40: Local variable is hiding class field 'shouldPayFirstInstallment', see Cumulus/force-app/main/default/classes/GiftBatch.cls: line 49 at 12-54",
    ],
    [
      "Cumulus/force-app/main/default/classes/GiftBatchService.cls",
      "Warning: line 248:12 to 249:99: Local variable is hiding class field 'batch', see Cumulus/force-app/main/default/classes/GiftBatchService.cls: line 189 at 16-41",
    ],
    [
      "Cumulus/force-app/main/default/classes/PS_CommitmentRequest.cls",
      "Warning: line 767 at 12-80: Local variable is hiding class field 'amount', see Cumulus/force-app/main/default/classes/PS_CommitmentRequest.cls: line 745 at 15-30",
    ],
    [
      "Cumulus/force-app/main/default/classes/PS_Request.cls",
      "Warning: line 216:12 to 218:31: Local variable is hiding class field 'method', see Cumulus/force-app/main/default/classes/PS_Request.cls: line 127 at 16-40",
    ],
    [
      "Cumulus/force-app/main/default/classes/RD2_AppView.cls",
      "Warning: line 68 at 8-65: Local variable is hiding class field 'parentSobjectType', see Cumulus/force-app/main/default/classes/RD2_AppView.cls: line 39 at 24-49",
    ],
    [
      "Cumulus/force-app/main/default/classes/RD2_RecurringDonationsOpp_TEST.cls",
      "Warning: line 213 at 8-55: Local variable is hiding class field 'today', see Cumulus/force-app/main/default/classes/RD2_RecurringDonationsOpp_TEST.cls: line 48 at 25-60",
      "Warning: line 402 at 8-55: Local variable is hiding class field 'today', see Cumulus/force-app/main/default/classes/RD2_RecurringDonationsOpp_TEST.cls: line 48 at 25-60",
      "Warning: line 434 at 8-55: Local variable is hiding class field 'today', see Cumulus/force-app/main/default/classes/RD2_RecurringDonationsOpp_TEST.cls: line 48 at 25-60",
      "Warning: line 469 at 8-55: Local variable is hiding class field 'today', see Cumulus/force-app/main/default/classes/RD2_RecurringDonationsOpp_TEST.cls: line 48 at 25-60",
      "Warning: line 511 at 8-55: Local variable is hiding class field 'today', see Cumulus/force-app/main/default/classes/RD2_RecurringDonationsOpp_TEST.cls: line 48 at 25-60",
      "Warning: line 543 at 8-55: Local variable is hiding class field 'today', see Cumulus/force-app/main/default/classes/RD2_RecurringDonationsOpp_TEST.cls: line 48 at 25-60",
    ],
    [
      "Cumulus/force-app/main/default/classes/RD2_StatusMappingSettings_CTRL.cls",
      "Warning: line 338 at 12-60: Local variable is hiding class field 'stateLabel', see Cumulus/force-app/main/default/classes/RD2_StatusMappingSettings_CTRL.cls: line 316 at 28-46",
    ],
    [
      "Cumulus/force-app/main/default/classes/SoftCreditsDTO.cls",
      "Warning: line 44:8 to 45:54: Local variable is hiding class field 'softCredits', see Cumulus/force-app/main/default/classes/SoftCreditsDTO.cls: line 37 at 11-36",
    ],
    [
      "Cumulus/force-app/main/default/classes/UTIL_BatchJobService.cls",
      "Warning: line 357 at 12-30: Local variable is hiding class field 'summary', see Cumulus/force-app/main/default/classes/UTIL_BatchJobService.cls: line 316 at 15-34",
      "Warning: line 414 at 12-57: Local variable is hiding class field 'percentComplete', see Cumulus/force-app/main/default/classes/UTIL_BatchJobService.cls: line 313 at 15-40",
    ],
    [
      "Cumulus/force-app/main/default/classes/UTIL_OrderBy.cls",
      "Warning: line 130 at 25-29: 'sort' is currently a legal method name but is a reserved identifier in Apex so should be avoided",
      "Warning: line 149 at 26-30: 'sort' is currently a legal method name but is a reserved identifier in Apex so should be avoided",
    ],
    [
      "Cumulus/force-app/main/default/classes/UTIL_OrgTelemetry_BATCH.cls",
      "Warning: line 167 at 26-53: Private method overrides have inconsistent behaviour, use global, public or protected",
    ],
    [
      "Cumulus/force-app/main/default/classes/UTIL_OrgTelemetry_Batch_TEST.cls",
      "Error: line 246 at 38-66: Overriding a private method may not work, change to protected, public or global",
      "Warning: line 246 at 39-66: Private method overrides have inconsistent behaviour, use global, public or protected",
    ],
    [
      "Cumulus/force-app/main/default/classes/UTIL_RecordTypeSettingsUpdate.cls",
      "Warning: line 214 at 37-60: Private method overrides have inconsistent behaviour, use global, public or protected",
    ],
    [
      "Cumulus/force-app/main/default/classes/UTIL_RecordTypeSettingsUpdate_TEST.cls",
      "Error: line 304 at 32-56: Overriding a private method may not work, change to protected, public or global",
    ],
    [
      "Cumulus/force-app/main/default/classes/UTIL_Where.cls",
      "Warning: line 561 at 12-50: Local variable is hiding class field 'values', see Cumulus/force-app/main/default/classes/UTIL_Where.cls: line 459 at 16-35",
    ],
    [
      "Cumulus/force-app/main/instrumentation/classes/SfdoInstrumentationService.cls",
      "Missing: line 107 at 8-20: No variable or type found for 'SfdoLogUtils' on 'npsp.SfdoInstrumentationService'",
      "Missing: line 118 at 8-20: No variable or type found for 'SfdoLogUtils' on 'npsp.SfdoInstrumentationService'",
      "Missing: line 128 at 8-20: No variable or type found for 'SfdoLogUtils' on 'npsp.SfdoInstrumentationService'",
      "Missing: line 137 at 8-20: No variable or type found for 'SfdoLogUtils' on 'npsp.SfdoInstrumentationService'",
      "Missing: line 63 at 8-20: No variable or type found for 'SfdoLogUtils' on 'npsp.SfdoInstrumentationService'",
      "Missing: line 74 at 8-20: No variable or type found for 'SfdoLogUtils' on 'npsp.SfdoInstrumentationService'",
      "Missing: line 84 at 8-20: No variable or type found for 'SfdoLogUtils' on 'npsp.SfdoInstrumentationService'",
      "Missing: line 93 at 8-20: No variable or type found for 'SfdoLogUtils' on 'npsp.SfdoInstrumentationService'",
    ],
    [
      "Cumulus/force-app/tdtm/classes/TDTM_DMLgt200_TEST.cls",
      "Warning: line 382 at 8-30: Local variable is hiding class field 'insertCnt', see Cumulus/force-app/tdtm/classes/TDTM_DMLgt200_TEST.cls: line 51 at 25-49",
    ],
    [
      "Cumulus/force-app/test/ADDR_Addresses_TEST.cls",
      "Warning: line 139 at 8-89: Local variable is hiding class field 'testContacts', see Cumulus/force-app/test/ADDR_Addresses_TEST.cls: line 53 at 18-45",
      "Warning: line 847 at 8-89: Local variable is hiding class field 'testContacts', see Cumulus/force-app/test/ADDR_Addresses_TEST.cls: line 53 at 18-45",
    ],
  ],
  "status": 4,
}
`;

exports[`Check samples Sample: CustomMetadataLoader 1`] = `
{
  "logs": [
    [
      "CustomMetadataLoader/custom_md_loader/classes/MetadataMapperCustom.cls",
      "Warning: line 48 at 8-55: Local variable is hiding class field 'srcFieldNames', see CustomMetadataLoader/custom_md_loader/classes/MetadataMapperDefault.cls: line 17 at 10-37",
    ],
    [
      "CustomMetadataLoader/custom_md_loader/classes/MetadataMapperSimple.cls",
      "Warning: line 41 at 6-53: Local variable is hiding class field 'srcFieldNames', see CustomMetadataLoader/custom_md_loader/classes/MetadataMapperDefault.cls: line 17 at 10-37",
    ],
    [
      "CustomMetadataLoader/custom_md_loader/classes/MetadataService.cls",
      "Warning: line 9124 at 43-51: 'retrieve' is currently a legal method name but is a reserved identifier in Apex so should be avoided",
    ],
    [
      "CustomMetadataLoader/custom_md_loader/classes/MetadataWrapperApiLoader.cls",
      "Error: line 27 at 8-15: Unreachable block or statement",
    ],
  ],
  "status": 4,
}
`;

exports[`Check samples Sample: EDA 1`] = `
{
  "logs": [
    [
      "force-app/main/default/classes/AFFL_MultiRecordTypeMapper.cls",
      "Warning: line 392 at 8-71: Local variable is hiding class field 'validAccRecordTypesInMappings', see force-app/main/default/classes/AFFL_MultiRecordTypeMapper.cls: line 65 at 11-54",
    ],
    [
      "force-app/main/default/classes/AccountModelHealthCheckVMapper.cls",
      "Warning: line 115 at 44-81: Private method overrides have inconsistent behaviour, use global, public or protected",
      "Warning: line 189 at 44-88: Private method overrides have inconsistent behaviour, use global, public or protected",
      "Warning: line 266 at 44-83: Private method overrides have inconsistent behaviour, use global, public or protected",
    ],
    [
      "force-app/main/default/classes/AccountNamingService.cls",
      "Warning: line 102 at 24-47: Private method overrides have inconsistent behaviour, use global, public or protected",
      "Warning: line 78 at 24-52: Private method overrides have inconsistent behaviour, use global, public or protected",
    ],
    [
      "force-app/main/default/classes/AccountNamingService_TEST.cls",
      "Error: line 213 at 28-57: Overriding a private method may not work, change to protected, public or global",
      "Error: line 223 at 28-57: Overriding a private method may not work, change to protected, public or global",
      "Error: line 233 at 28-52: Overriding a private method may not work, change to protected, public or global",
      "Error: line 243 at 28-52: Overriding a private method may not work, change to protected, public or global",
    ],
    [
      "force-app/main/default/classes/AffiliationMappingsHCVMapper_TEST.cls",
      "Error: line 2568 at 48-88: Overriding a private method may not work, change to protected, public or global",
      "Error: line 2592 at 48-100: Overriding a private method may not work, change to protected, public or global",
      "Error: line 2617 at 48-97: Overriding a private method may not work, change to protected, public or global",
      "Error: line 2641 at 48-102: Overriding a private method may not work, change to protected, public or global",
      "Error: line 2666 at 48-91: Overriding a private method may not work, change to protected, public or global",
      "Error: line 2690 at 48-93: Overriding a private method may not work, change to protected, public or global",
      "Error: line 2721 at 48-88: Overriding a private method may not work, change to protected, public or global",
      "Error: line 2745 at 48-100: Overriding a private method may not work, change to protected, public or global",
      "Error: line 2770 at 48-97: Overriding a private method may not work, change to protected, public or global",
      "Error: line 2794 at 48-102: Overriding a private method may not work, change to protected, public or global",
      "Error: line 2819 at 48-91: Overriding a private method may not work, change to protected, public or global",
      "Error: line 2843 at 48-93: Overriding a private method may not work, change to protected, public or global",
      "Error: line 2874 at 48-88: Overriding a private method may not work, change to protected, public or global",
      "Error: line 2888 at 48-100: Overriding a private method may not work, change to protected, public or global",
      "Error: line 2903 at 48-97: Overriding a private method may not work, change to protected, public or global",
      "Error: line 2917 at 48-102: Overriding a private method may not work, change to protected, public or global",
      "Error: line 2932 at 48-91: Overriding a private method may not work, change to protected, public or global",
      "Error: line 2946 at 48-93: Overriding a private method may not work, change to protected, public or global",
      "Error: line 2967 at 48-88: Overriding a private method may not work, change to protected, public or global",
      "Error: line 2974 at 48-97: Overriding a private method may not work, change to protected, public or global",
      "Error: line 2981 at 48-91: Overriding a private method may not work, change to protected, public or global",
      "Error: line 2988 at 48-93: Overriding a private method may not work, change to protected, public or global",
    ],
    [
      "force-app/main/default/classes/AffiliationMappingsHealthCheckVMapper.cls",
      "Warning: line 161 at 44-83: Private method overrides have inconsistent behaviour, use global, public or protected",
      "Warning: line 293 at 44-88: Private method overrides have inconsistent behaviour, use global, public or protected",
      "Warning: line 398 at 44-86: Private method overrides have inconsistent behaviour, use global, public or protected",
      "Warning: line 502 at 44-92: Private method overrides have inconsistent behaviour, use global, public or protected",
      "Warning: line 572 at 44-83: Private method overrides have inconsistent behaviour, use global, public or protected",
      "Warning: line 658 at 44-95: Private method overrides have inconsistent behaviour, use global, public or protected",
      "Warning: line 777 at 44-97: Private method overrides have inconsistent behaviour, use global, public or protected",
    ],
    [
      "force-app/main/default/classes/AutoEnrollmentMappingService.cls",
      "Warning: line 220 at 28-72: Private method overrides have inconsistent behaviour, use global, public or protected",
    ],
    [
      "force-app/main/default/classes/CCON_ConnectionBackfill_BATCH.cls",
      "Warning: line 62 at 8-83: Local variable is hiding class field 'connsToUpdate', see force-app/main/default/classes/CCON_ConnectionBackfill_BATCH.cls: line 46 at 12-53",
    ],
    [
      "force-app/main/default/classes/CourseConSettingHealthCheckVMapper.cls",
      "Warning: line 163 at 44-69: Private method overrides have inconsistent behaviour, use global, public or protected",
      "Warning: line 234 at 44-69: Private method overrides have inconsistent behaviour, use global, public or protected",
    ],
    [
      "force-app/main/default/classes/ERR_AsyncErrors.cls",
      "Warning: line 108 at 30-47: Private method overrides have inconsistent behaviour, use global, public or protected",
      "Warning: line 113 at 28-46: Private method overrides have inconsistent behaviour, use global, public or protected",
      "Warning: line 124 at 43-69: Private method overrides have inconsistent behaviour, use global, public or protected",
      "Warning: line 133 at 26-44: Private method overrides have inconsistent behaviour, use global, public or protected",
      "Warning: line 142 at 26-37: Private method overrides have inconsistent behaviour, use global, public or protected",
      "Warning: line 150 at 26-47: Private method overrides have inconsistent behaviour, use global, public or protected",
      "Warning: line 164 at 47-70: Private method overrides have inconsistent behaviour, use global, public or protected",
    ],
    [
      "force-app/main/default/classes/ERR_AsyncErrors_TEST.cls",
      "Error: line 260 at 34-52: Overriding a private method may not work, change to protected, public or global",
      "Error: line 263 at 32-51: Overriding a private method may not work, change to protected, public or global",
      "Error: line 266 at 41-68: Overriding a private method may not work, change to protected, public or global",
      "Error: line 269 at 30-49: Overriding a private method may not work, change to protected, public or global",
      "Error: line 272 at 30-42: Overriding a private method may not work, change to protected, public or global",
      "Error: line 275 at 30-52: Overriding a private method may not work, change to protected, public or global",
      "Error: line 278 at 67-91: Overriding a private method may not work, change to protected, public or global",
    ],
    [
      "force-app/main/default/classes/HealthCheckGroupService.cls",
      "Warning: line 81 at 57-88: Private method overrides have inconsistent behaviour, use global, public or protected",
    ],
    [
      "force-app/main/default/classes/HealthCheckGroupService_TEST.cls",
      "Error: line 256 at 61-93: Overriding a private method may not work, change to protected, public or global",
    ],
    [
      "force-app/main/default/classes/SRVC_Contact_PreferredEmail.cls",
      "Warning: line 446 at 24-60: Private method overrides have inconsistent behaviour, use global, public or protected",
    ],
    [
      "force-app/main/default/classes/SRVC_Contact_PreferredEmail_TEST.cls",
      "Error: line 872 at 28-65: Overriding a private method may not work, change to protected, public or global",
      "Error: line 882 at 28-65: Overriding a private method may not work, change to protected, public or global",
    ],
    [
      "force-app/main/default/classes/VersionCleanupBatchJobService.cls",
      "Warning: line 121 at 24-55: Private method overrides have inconsistent behaviour, use global, public or protected",
      "Warning: line 130 at 24-52: Private method overrides have inconsistent behaviour, use global, public or protected",
      "Warning: line 83 at 24-55: Private method overrides have inconsistent behaviour, use global, public or protected",
    ],
    [
      "force-app/main/default/classes/VersionCleanupBatchJobService_TEST.cls",
      "Error: line 224 at 28-60: Overriding a private method may not work, change to protected, public or global",
      "Error: line 234 at 28-60: Overriding a private method may not work, change to protected, public or global",
      "Error: line 244 at 28-60: Overriding a private method may not work, change to protected, public or global",
      "Error: line 253 at 28-57: Overriding a private method may not work, change to protected, public or global",
      "Error: line 263 at 28-60: Overriding a private method may not work, change to protected, public or global",
      "Error: line 273 at 28-57: Overriding a private method may not work, change to protected, public or global",
    ],
    [
      "force-app/main/educationCloudSettings/classes/settingsProduct/EDASettingsProductInformationAPIService.cls",
      "Warning: line 91 at 58-80: Private method overrides have inconsistent behaviour, use global, public or protected",
    ],
    [
      "force-app/main/educationCloudSettings/classes/settingsProduct/EDCSettingsProductAPIService.cls",
      "Warning: line 143 at 28-35: Private method overrides have inconsistent behaviour, use global, public or protected",
    ],
    [
      "force-app/main/educationCloudSettings/classes/settingsProduct/EDCSettingsProductAPIService_TEST.cls",
      "Error: line 307 at 32-40: Overriding a private method may not work, change to protected, public or global",
      "Error: line 333 at 32-40: Overriding a private method may not work, change to protected, public or global",
    ],
    [
      "force-app/main/educationCloudSettings/classes/settingsProduct/EDCSettingsProductVMapper.cls",
      "Warning: line 102 at 56-84: Private method overrides have inconsistent behaviour, use global, public or protected",
    ],
    [
      "force-app/main/educationCloudSettings/classes/settingsProduct/EDCSettingsProductVMapper_TEST.cls",
      "Error: line 219 at 60-89: Overriding a private method may not work, change to protected, public or global",
    ],
    [
      "force-app/main/interoperability/classes/ProductRegistryMapper.cls",
      "Warning: line 132 at 49-76: Private method overrides have inconsistent behaviour, use global, public or protected",
    ],
    [
      "force-app/main/interoperability/classes/ProductRegistryMapper_TEST.cls",
      "Error: line 282 at 53-81: Overriding a private method may not work, change to protected, public or global",
      "Error: line 297 at 53-81: Overriding a private method may not work, change to protected, public or global",
    ],
    [
      "force-app/main/releaseGating/classes/ReleaseGateAPIService.cls",
      "Warning: line 217 at 8-68: Local variable is hiding class field 'callableInstance', see force-app/main/releaseGating/classes/ReleaseGateAPIService.cls: line 52 at 12-38",
    ],
  ],
  "status": 4,
}
`;

exports[`Check samples Sample: EnhancedLightningGrid 1`] = `
{
  "logs": [
    [
      "EnhancedLightningGrid/classes/sdgPathParser.cls",
      "Warning: line 22 at 8-26: Local variable is hiding class field 'newpath', see EnhancedLightningGrid/classes/sdgPathParser.cls: line 10 at 12-54",
    ],
  ],
  "status": 0,
}
`;

exports[`Check samples Sample: FindNearby 1`] = `
{
  "logs": [
    [
      "FindNearby/src/classes/AGeoCode.cls",
      "Warning: line 56 at 8-28: Local variable is hiding class field 'Address', see FindNearby/src/classes/AGeoCode.cls: line 2 at 11-26",
    ],
    [
      "FindNearby/src/classes/CGeoCode.cls",
      "Warning: line 49 at 8-28: Local variable is hiding class field 'Address', see FindNearby/src/classes/CGeoCode.cls: line 2 at 11-26",
    ],
    [
      "FindNearby/src/classes/TestFindNearbyMap.cls",
      "Missing: line 6 at 32-50: Unknown field or type 'FindNearbyMap' on 'Page'",
      "Missing: line 89 at 32-50: Unknown field or type 'FindNearbyMap' on 'Page'",
    ],
    [
      "FindNearby/src/pages/FindNearbyMap.page",
      "Syntax: line 1061: extraneous input '<' expecting {<EOF>, COMMENT, WS_NL}",
      "Syntax: line 186 at 3: extraneous input '<' expecting {<EOF>, COMMENT, WS_NL}",
      "Syntax: line 187: extraneous input '<' expecting {<EOF>, COMMENT, WS_NL}",
      "Syntax: line 188 at 4: extraneous input '<' expecting {<EOF>, COMMENT, WS_NL}",
      "Syntax: line 189 at 8: extraneous input '<' expecting {<EOF>, COMMENT, WS_NL}",
      "Syntax: line 190 at 12: extraneous input '<' expecting {<EOF>, COMMENT, WS_NL}",
      "Syntax: line 191 at 8: extraneous input '<' expecting {<EOF>, COMMENT, WS_NL}",
      "Syntax: line 192 at 8: extraneous input '<' expecting {<EOF>, COMMENT, WS_NL}",
      "Syntax: line 193 at 12: extraneous input '<' expecting {<EOF>, COMMENT, WS_NL}",
      "Syntax: line 194 at 8: extraneous input '<' expecting {<EOF>, COMMENT, WS_NL}",
      "Syntax: line 195 at 8: extraneous input '<' expecting {<EOF>, COMMENT, WS_NL}",
      "Syntax: line 196 at 12: extraneous input '<' expecting {<EOF>, COMMENT, WS_NL}",
      "Syntax: line 197 at 12: extraneous input '<' expecting {<EOF>, COMMENT, WS_NL}",
      "Syntax: line 197 at 46: extraneous input '<' expecting {<EOF>, COMMENT, WS_NL}",
      "Syntax: line 199 at 8: extraneous input '<' expecting {<EOF>, COMMENT, WS_NL}",
      "Syntax: line 200 at 4: extraneous input '<' expecting {<EOF>, COMMENT, WS_NL}",
      "Syntax: line 201: extraneous input '<' expecting {<EOF>, COMMENT, WS_NL}",
      "Syntax: line 202: extraneous input '<script' expecting {<EOF>, COMMENT, WS_NL}",
      "Syntax: line 780: extraneous input '<script' expecting {<EOF>, COMMENT, WS_NL}",
    ],
  ],
  "status": 4,
}
`;

exports[`Check samples Sample: Force.com-Helper-Classes 1`] = `
{
  "logs": [
    [
      "Force.com-Helper-Classes/src/classes/Async.cls",
      "Error: line 1: Type 'Async' is defined, but meta file is missing for 'Force.com-Helper-Classes/src/classes/Async.cls'",
    ],
    [
      "Force.com-Helper-Classes/src/classes/Async_Test.cls",
      "Error: line 1: Type 'Async_Test' is defined, but meta file is missing for 'Force.com-Helper-Classes/src/classes/Async_Test.cls'",
    ],
    [
      "Force.com-Helper-Classes/src/classes/InvokeUpdateTriggerBatch.cls",
      "Error: line 1: Type 'InvokeUpdateTriggerBatch' is defined, but meta file is missing for 'Force.com-Helper-Classes/src/classes/InvokeUpdateTriggerBatch.cls'",
    ],
    [
      "Force.com-Helper-Classes/src/classes/InvokeUpdateTriggerBatch_Test.cls",
      "Error: line 1: Type 'InvokeUpdateTriggerBatch_Test' is defined, but meta file is missing for 'Force.com-Helper-Classes/src/classes/InvokeUpdateTriggerBatch_Test.cls'",
    ],
    [
      "Force.com-Helper-Classes/src/classes/SearchHelper.cls",
      "Error: line 1: Type 'SearchHelper' is defined, but meta file is missing for 'Force.com-Helper-Classes/src/classes/SearchHelper.cls'",
    ],
    [
      "Force.com-Helper-Classes/src/classes/SearchHelper_Test.cls",
      "Error: line 1: Type 'SearchHelper_Test' is defined, but meta file is missing for 'Force.com-Helper-Classes/src/classes/SearchHelper_Test.cls'",
    ],
    [
      "Force.com-Helper-Classes/src/classes/StateFormatter.cls",
      "Error: line 1: Type 'StateFormatter' is defined, but meta file is missing for 'Force.com-Helper-Classes/src/classes/StateFormatter.cls'",
    ],
    [
      "Force.com-Helper-Classes/src/classes/StateFormatter_Test.cls",
      "Error: line 1: Type 'StateFormatter_Test' is defined, but meta file is missing for 'Force.com-Helper-Classes/src/classes/StateFormatter_Test.cls'",
    ],
    [
      "Force.com-Helper-Classes/src/classes/SuperMap.cls",
      "Error: line 1: Type 'SuperMap' is defined, but meta file is missing for 'Force.com-Helper-Classes/src/classes/SuperMap.cls'",
    ],
    [
      "Force.com-Helper-Classes/src/classes/SuperMap_Test.cls",
      "Error: line 1: Type 'SuperMap_Test' is defined, but meta file is missing for 'Force.com-Helper-Classes/src/classes/SuperMap_Test.cls'",
    ],
  ],
  "status": 4,
}
`;

exports[`Check samples Sample: Force.com-Toolkit-for-Facebook 1`] = `
{
  "logs": [],
  "status": 0,
}
`;

exports[`Check samples Sample: ForceDotComSprintWall 1`] = `
{
  "logs": [],
  "status": 0,
}
`;

exports[`Check samples Sample: Forceea-data-factory 1`] = `
{
  "logs": [
    [
      "Forceea-data-factory/force-app/main/forceea/classes/Main/FObject.cls",
      "Warning: line 2625 at 8-59: Local variable is hiding class field 'permutationValues', see Forceea-data-factory/force-app/main/forceea/classes/Main/FObject.cls: line 501 at 11-75",
    ],
    [
      "Forceea-data-factory/force-app/main/forceea/classes/Main/ForceeaService.cls",
      "Warning: line 551 at 8-77: Local variable is hiding class field 'info', see Forceea-data-factory/force-app/main/forceea/classes/Main/ForceeaService.cls: line 34 at 24-45",
    ],
  ],
  "status": 0,
}
`;

exports[`Check samples Sample: FormulaShare-DX 1`] = `
{
  "logs": [
    [
      "fs-core/main/default/classes/FormulaShareBatchService.cls",
      "Warning: line 108 at 2-58: Local variable is hiding class field 'fsLogs', see fs-core/main/default/classes/FormulaShareBatchService.cls: line 323 at 1-25",
      "Warning: line 59 at 8-64: Local variable is hiding class field 'fsLogs', see fs-core/main/default/classes/FormulaShareBatchService.cls: line 323 at 1-25",
      "Warning: line 91 at 2-58: Local variable is hiding class field 'fsLogs', see fs-core/main/default/classes/FormulaShareBatchService.cls: line 323 at 1-25",
    ],
    [
      "fs-core/main/default/classes/FormulaShareMetadataBroker.cls",
      "Warning: line 24 at 35-43: 'retrieve' is currently a legal method name but is a reserved identifier in Apex so should be avoided",
    ],
    [
      "fs-core/main/default/classes/FormulaShareMetadataDMLRulesAccount.cls",
      "Error: line 34 at 17-30: Overriding a private method may not work, change to protected, public or global",
    ],
    [
      "fs-core/main/default/classes/FormulaShareService.cls",
      "Warning: line 196 at 3-104: Local variable is hiding class field 'settings', see fs-core/main/default/classes/FormulaShareService.cls: line 49 at 8-44",
    ],
    [
      "fs-core/main/default/classes/FormulaShareUtilities.cls",
      "Warning: line 29 at 2-61: Local variable is hiding class field 'namespaceNoUnderscores', see fs-core/main/default/classes/FormulaShareUtilities.cls: line 33 at 11-46",
    ],
    [
      "fs-core/main/libs/apex-common/main/classes/fflib_QueryFactory.cls",
      "Warning: line 470 at 2-80: Local variable is hiding class field 'relationship', see fs-core/main/libs/apex-common/main/classes/fflib_QueryFactory.cls: line 85 at 9-47",
    ],
    [
      "fs-core/main/libs/apex-common/main/classes/fflib_SObjectSelector.cls",
      "Warning: line 102 at 40-58: Private method overrides have inconsistent behaviour, use global, public or protected",
      "Warning: line 97 at 33-46: Private method overrides have inconsistent behaviour, use global, public or protected",
    ],
    [
      "fs-core/main/libs/apex-common/test/classes/fflib_ApplicationTest.cls",
      "Warning: line 382 at 2-73: Local variable is hiding class field 'unitOfWork', see fs-core/main/libs/apex-common/test/classes/fflib_ApplicationTest.cls: line 482:21 to 487:40",
      "Warning: line 416:2 to 419:3: Local variable is hiding class field 'unitOfWork', see fs-core/main/libs/apex-common/test/classes/fflib_ApplicationTest.cls: line 482:21 to 487:40",
    ],
    [
      "fs-core/main/libs/apex-mocks/main/classes/fflib_ApexMocks.cls",
      "Warning: line 159 at 32-36: 'when' is currently a legal method name but is a reserved identifier in Apex so should be avoided",
    ],
    [
      "fs-core/main/libs/apex-mocks/test/classes/fflib_MyList.cls",
      "Warning: line 21 at 7-10: 'set' is currently a legal method name but is a reserved identifier in Apex so should be avoided",
      "Warning: line 54 at 13-16: 'set' is currently a legal method name but is a reserved identifier in Apex so should be avoided",
    ],
  ],
  "status": 4,
}
`;

exports[`Check samples Sample: HEDAP 1`] = `
{
  "logs": [
    [
      "force-app/main/default/classes/AFFL_MultiRecordTypeMapper.cls",
      "Warning: line 392 at 8-71: Local variable is hiding class field 'validAccRecordTypesInMappings', see force-app/main/default/classes/AFFL_MultiRecordTypeMapper.cls: line 65 at 11-54",
    ],
    [
      "force-app/main/default/classes/AccountModelHealthCheckVMapper.cls",
      "Warning: line 115 at 44-81: Private method overrides have inconsistent behaviour, use global, public or protected",
      "Warning: line 189 at 44-88: Private method overrides have inconsistent behaviour, use global, public or protected",
      "Warning: line 266 at 44-83: Private method overrides have inconsistent behaviour, use global, public or protected",
    ],
    [
      "force-app/main/default/classes/AccountNamingService.cls",
      "Warning: line 102 at 24-47: Private method overrides have inconsistent behaviour, use global, public or protected",
      "Warning: line 78 at 24-52: Private method overrides have inconsistent behaviour, use global, public or protected",
    ],
    [
      "force-app/main/default/classes/AccountNamingService_TEST.cls",
      "Error: line 213 at 28-57: Overriding a private method may not work, change to protected, public or global",
      "Error: line 223 at 28-57: Overriding a private method may not work, change to protected, public or global",
      "Error: line 233 at 28-52: Overriding a private method may not work, change to protected, public or global",
      "Error: line 243 at 28-52: Overriding a private method may not work, change to protected, public or global",
    ],
    [
      "force-app/main/default/classes/AffiliationMappingsHCVMapper_TEST.cls",
      "Error: line 2568 at 48-88: Overriding a private method may not work, change to protected, public or global",
      "Error: line 2592 at 48-100: Overriding a private method may not work, change to protected, public or global",
      "Error: line 2617 at 48-97: Overriding a private method may not work, change to protected, public or global",
      "Error: line 2641 at 48-102: Overriding a private method may not work, change to protected, public or global",
      "Error: line 2666 at 48-91: Overriding a private method may not work, change to protected, public or global",
      "Error: line 2690 at 48-93: Overriding a private method may not work, change to protected, public or global",
      "Error: line 2721 at 48-88: Overriding a private method may not work, change to protected, public or global",
      "Error: line 2745 at 48-100: Overriding a private method may not work, change to protected, public or global",
      "Error: line 2770 at 48-97: Overriding a private method may not work, change to protected, public or global",
      "Error: line 2794 at 48-102: Overriding a private method may not work, change to protected, public or global",
      "Error: line 2819 at 48-91: Overriding a private method may not work, change to protected, public or global",
      "Error: line 2843 at 48-93: Overriding a private method may not work, change to protected, public or global",
      "Error: line 2874 at 48-88: Overriding a private method may not work, change to protected, public or global",
      "Error: line 2888 at 48-100: Overriding a private method may not work, change to protected, public or global",
      "Error: line 2903 at 48-97: Overriding a private method may not work, change to protected, public or global",
      "Error: line 2917 at 48-102: Overriding a private method may not work, change to protected, public or global",
      "Error: line 2932 at 48-91: Overriding a private method may not work, change to protected, public or global",
      "Error: line 2946 at 48-93: Overriding a private method may not work, change to protected, public or global",
      "Error: line 2967 at 48-88: Overriding a private method may not work, change to protected, public or global",
      "Error: line 2974 at 48-97: Overriding a private method may not work, change to protected, public or global",
      "Error: line 2981 at 48-91: Overriding a private method may not work, change to protected, public or global",
      "Error: line 2988 at 48-93: Overriding a private method may not work, change to protected, public or global",
    ],
    [
      "force-app/main/default/classes/AffiliationMappingsHealthCheckVMapper.cls",
      "Warning: line 161 at 44-83: Private method overrides have inconsistent behaviour, use global, public or protected",
      "Warning: line 293 at 44-88: Private method overrides have inconsistent behaviour, use global, public or protected",
      "Warning: line 398 at 44-86: Private method overrides have inconsistent behaviour, use global, public or protected",
      "Warning: line 502 at 44-92: Private method overrides have inconsistent behaviour, use global, public or protected",
      "Warning: line 572 at 44-83: Private method overrides have inconsistent behaviour, use global, public or protected",
      "Warning: line 658 at 44-95: Private method overrides have inconsistent behaviour, use global, public or protected",
      "Warning: line 777 at 44-97: Private method overrides have inconsistent behaviour, use global, public or protected",
    ],
    [
      "force-app/main/default/classes/AutoEnrollmentMappingService.cls",
      "Warning: line 220 at 28-72: Private method overrides have inconsistent behaviour, use global, public or protected",
    ],
    [
      "force-app/main/default/classes/CCON_ConnectionBackfill_BATCH.cls",
      "Warning: line 62 at 8-83: Local variable is hiding class field 'connsToUpdate', see force-app/main/default/classes/CCON_ConnectionBackfill_BATCH.cls: line 46 at 12-53",
    ],
    [
      "force-app/main/default/classes/CourseConSettingHealthCheckVMapper.cls",
      "Warning: line 163 at 44-69: Private method overrides have inconsistent behaviour, use global, public or protected",
      "Warning: line 234 at 44-69: Private method overrides have inconsistent behaviour, use global, public or protected",
    ],
    [
      "force-app/main/default/classes/ERR_AsyncErrors.cls",
      "Warning: line 108 at 30-47: Private method overrides have inconsistent behaviour, use global, public or protected",
      "Warning: line 113 at 28-46: Private method overrides have inconsistent behaviour, use global, public or protected",
      "Warning: line 124 at 43-69: Private method overrides have inconsistent behaviour, use global, public or protected",
      "Warning: line 133 at 26-44: Private method overrides have inconsistent behaviour, use global, public or protected",
      "Warning: line 142 at 26-37: Private method overrides have inconsistent behaviour, use global, public or protected",
      "Warning: line 150 at 26-47: Private method overrides have inconsistent behaviour, use global, public or protected",
      "Warning: line 164 at 47-70: Private method overrides have inconsistent behaviour, use global, public or protected",
    ],
    [
      "force-app/main/default/classes/ERR_AsyncErrors_TEST.cls",
      "Error: line 260 at 34-52: Overriding a private method may not work, change to protected, public or global",
      "Error: line 263 at 32-51: Overriding a private method may not work, change to protected, public or global",
      "Error: line 266 at 41-68: Overriding a private method may not work, change to protected, public or global",
      "Error: line 269 at 30-49: Overriding a private method may not work, change to protected, public or global",
      "Error: line 272 at 30-42: Overriding a private method may not work, change to protected, public or global",
      "Error: line 275 at 30-52: Overriding a private method may not work, change to protected, public or global",
      "Error: line 278 at 67-91: Overriding a private method may not work, change to protected, public or global",
    ],
    [
      "force-app/main/default/classes/HealthCheckGroupService.cls",
      "Warning: line 81 at 57-88: Private method overrides have inconsistent behaviour, use global, public or protected",
    ],
    [
      "force-app/main/default/classes/HealthCheckGroupService_TEST.cls",
      "Error: line 256 at 61-93: Overriding a private method may not work, change to protected, public or global",
    ],
    [
      "force-app/main/default/classes/SRVC_Contact_PreferredEmail.cls",
      "Warning: line 446 at 24-60: Private method overrides have inconsistent behaviour, use global, public or protected",
    ],
    [
      "force-app/main/default/classes/SRVC_Contact_PreferredEmail_TEST.cls",
      "Error: line 872 at 28-65: Overriding a private method may not work, change to protected, public or global",
      "Error: line 882 at 28-65: Overriding a private method may not work, change to protected, public or global",
    ],
    [
      "force-app/main/default/classes/VersionCleanupBatchJobService.cls",
      "Warning: line 121 at 24-55: Private method overrides have inconsistent behaviour, use global, public or protected",
      "Warning: line 130 at 24-52: Private method overrides have inconsistent behaviour, use global, public or protected",
      "Warning: line 83 at 24-55: Private method overrides have inconsistent behaviour, use global, public or protected",
    ],
    [
      "force-app/main/default/classes/VersionCleanupBatchJobService_TEST.cls",
      "Error: line 224 at 28-60: Overriding a private method may not work, change to protected, public or global",
      "Error: line 234 at 28-60: Overriding a private method may not work, change to protected, public or global",
      "Error: line 244 at 28-60: Overriding a private method may not work, change to protected, public or global",
      "Error: line 253 at 28-57: Overriding a private method may not work, change to protected, public or global",
      "Error: line 263 at 28-60: Overriding a private method may not work, change to protected, public or global",
      "Error: line 273 at 28-57: Overriding a private method may not work, change to protected, public or global",
    ],
    [
      "force-app/main/educationCloudSettings/classes/settingsProduct/EDASettingsProductInformationAPIService.cls",
      "Warning: line 91 at 58-80: Private method overrides have inconsistent behaviour, use global, public or protected",
    ],
    [
      "force-app/main/educationCloudSettings/classes/settingsProduct/EDCSettingsProductAPIService.cls",
      "Warning: line 143 at 28-35: Private method overrides have inconsistent behaviour, use global, public or protected",
    ],
    [
      "force-app/main/educationCloudSettings/classes/settingsProduct/EDCSettingsProductAPIService_TEST.cls",
      "Error: line 307 at 32-40: Overriding a private method may not work, change to protected, public or global",
      "Error: line 333 at 32-40: Overriding a private method may not work, change to protected, public or global",
    ],
    [
      "force-app/main/educationCloudSettings/classes/settingsProduct/EDCSettingsProductVMapper.cls",
      "Warning: line 102 at 56-84: Private method overrides have inconsistent behaviour, use global, public or protected",
    ],
    [
      "force-app/main/educationCloudSettings/classes/settingsProduct/EDCSettingsProductVMapper_TEST.cls",
      "Error: line 219 at 60-89: Overriding a private method may not work, change to protected, public or global",
    ],
    [
      "force-app/main/interoperability/classes/ProductRegistryMapper.cls",
      "Warning: line 132 at 49-76: Private method overrides have inconsistent behaviour, use global, public or protected",
    ],
    [
      "force-app/main/interoperability/classes/ProductRegistryMapper_TEST.cls",
      "Error: line 282 at 53-81: Overriding a private method may not work, change to protected, public or global",
      "Error: line 297 at 53-81: Overriding a private method may not work, change to protected, public or global",
    ],
    [
      "force-app/main/releaseGating/classes/ReleaseGateAPIService.cls",
      "Warning: line 217 at 8-68: Local variable is hiding class field 'callableInstance', see force-app/main/releaseGating/classes/ReleaseGateAPIService.cls: line 52 at 12-38",
    ],
  ],
  "status": 4,
}
`;

exports[`Check samples Sample: HyperBatch 1`] = `
{
  "logs": [],
  "status": 0,
}
`;

exports[`Check samples Sample: Interactions-for-Student-Recruitment 1`] = `
{
  "logs": [
    [
      "Interactions-for-Student-Recruitment/src/classes/INT_OpportunityContactRoleHandler.cls",
      "Missing: line 11 at 19-48: No type declaration found for 'DmlWrapper'",
      "Missing: line 11 at 36-46: No type declaration found for 'DmlWrapper'",
      "Missing: line 7 at 31-34: No type declaration found for 'DmlWrapper'",
    ],
  ],
  "status": 4,
}
`;

exports[`Check samples Sample: Milestones-PM 1`] = `
{
  "logs": [
    [
      "Milestones-PM/src/classes/Milestone1_Summary2.cls",
      "Error: line 98 at 20-32: Unreachable block or statement",
    ],
    [
      "Milestones-PM/src/classes/Milestone1_XML_Export_Utility.cls",
      "Warning: line 51 at 8-37: Local variable is hiding class field 'project', see Milestones-PM/src/classes/Milestone1_XML_Export_Utility.cls: line 31 at 12-42",
    ],
  ],
  "status": 4,
}
`;

exports[`Check samples Sample: Multi-File-Uploader-Force 1`] = `
{
  "logs": [],
  "status": 0,
}
`;

exports[`Check samples Sample: MyTriggers 1`] = `
{
  "logs": [
    [
      "MyTriggers/framework/classes/MyTriggers.cls",
      "Warning: line 176 at 29-53: Only one visibility modifier from 'global', 'public' & 'private' should be used on methods",
      "Warning: line 176 at 29-53: Only one visibility modifier from 'global', 'public' & 'private' should be used on methods",
    ],
    [
      "MyTriggers/framework/objects/MyTriggerSetting__mdt/MyTriggerSetting__mdt.object-meta.xml",
      "Warning: line 1: SObject appears to be re-defining an SObject that already exists 'MyTriggerSetting__mdt', remove the 'label' field if it is extending the SObject",
    ],
  ],
  "status": 0,
}
`;

exports[`Check samples Sample: NPSP 1`] = `
{
  "logs": [
    [
      "NPSP/force-app/infrastructure/apex-common/main/classes/fflib_QueryFactory.cls",
      "Warning: line 406 at 2-80: Local variable is hiding class field 'relationship', see NPSP/force-app/infrastructure/apex-common/main/classes/fflib_QueryFactory.cls: line 84 at 9-47",
    ],
    [
      "NPSP/force-app/infrastructure/apex-common/main/classes/fflib_SObjectSelector.cls",
      "Warning: line 93 at 33-46: Private method overrides have inconsistent behaviour, use global, public or protected",
      "Warning: line 98 at 40-58: Private method overrides have inconsistent behaviour, use global, public or protected",
    ],
    [
      "NPSP/force-app/infrastructure/apex-common/test/classes/fflib_ApplicationTest.cls",
      "Warning: line 100:2 to 103:3: Local variable is hiding class field 'unitOfWork', see NPSP/force-app/infrastructure/apex-common/test/classes/fflib_ApplicationTest.cls: line 159:21 to 164:40",
      "Warning: line 66 at 2-73: Local variable is hiding class field 'unitOfWork', see NPSP/force-app/infrastructure/apex-common/test/classes/fflib_ApplicationTest.cls: line 159:21 to 164:40",
    ],
    [
      "NPSP/force-app/infrastructure/apex-extensions/main/application/dynamic/classes/fflib_AppBindingResolver.cls",
      "Warning: line 185 at 2-54: Local variable is hiding class field 'modules', see NPSP/force-app/infrastructure/apex-extensions/main/application/dynamic/classes/fflib_AppBindingResolver.cls: line 62 at 9-47",
      "Warning: line 206 at 3-58: Local variable is hiding class field 'bindings', see NPSP/force-app/infrastructure/apex-extensions/main/application/dynamic/classes/fflib_AppBindingResolver.cls: line 61 at 11-39",
    ],
    [
      "NPSP/force-app/infrastructure/apex-mocks/main/classes/fflib_ApexMocks.cls",
      "Warning: line 159 at 32-36: 'when' is currently a legal method name but is a reserved identifier in Apex so should be avoided",
    ],
    [
      "NPSP/force-app/infrastructure/apex-mocks/test/classes/fflib_MyList.cls",
      "Warning: line 21 at 7-10: 'set' is currently a legal method name but is a reserved identifier in Apex so should be avoided",
      "Warning: line 54 at 13-16: 'set' is currently a legal method name but is a reserved identifier in Apex so should be avoided",
    ],
    [
      "NPSP/force-app/infrastructure/apex-mocks/test/classes/mocks/fflib_Mocks.cls",
      "Warning: line 54 at 14-17: 'set' is currently a legal method name but is a reserved identifier in Apex so should be avoided",
    ],
    [
      "NPSP/force-app/main/default/classes/ADDR_CopyAddrHHObjBTN_TEST.cls",
      "Warning: line 56:8 to 62:9: Local variable is hiding class field 'householdRecord', see NPSP/force-app/main/default/classes/ADDR_CopyAddrHHObjBTN_TEST.cls: line 39 at 19-55",
      "Warning: line 65:8 to 73:9: Local variable is hiding class field 'contactRecord', see NPSP/force-app/main/default/classes/ADDR_CopyAddrHHObjBTN_TEST.cls: line 38 at 19-41",
    ],
    [
      "NPSP/force-app/main/default/classes/ALLO_PaymentSync_TEST.cls",
      "Warning: line 54:8 to 61:9: Local variable is hiding class field 'opportunity', see NPSP/force-app/main/default/classes/ALLO_PaymentSync_TEST.cls: line 43 at 11-35",
    ],
    [
      "NPSP/force-app/main/default/classes/AN_AutoNumberService.cls",
      "Warning: line 72 at 16-24: 'activate' is currently a legal method name but is a reserved identifier in Apex so should be avoided",
    ],
    [
      "NPSP/force-app/main/default/classes/BDI_BatchNumberSettingsController.cls",
      "Warning: line 50 at 23-31: 'activate' is currently a legal method name but is a reserved identifier in Apex so should be avoided",
    ],
    [
      "NPSP/force-app/main/default/classes/BDI_ManageAdvancedMappingCtrl_TEST.cls",
      "Warning: line 209:8 to 213:20: Local variable is hiding class field 'account1', see NPSP/force-app/main/default/classes/BDI_ManageAdvancedMappingCtrl_TEST.cls: line 59 at 25-54",
      "Warning: line 365:8 to 369:20: Local variable is hiding class field 'account1', see NPSP/force-app/main/default/classes/BDI_ManageAdvancedMappingCtrl_TEST.cls: line 59 at 25-54",
    ],
    [
      "NPSP/force-app/main/default/classes/BGE_DataImportBatchEntry_CTRL.cls",
      "Warning: line 647 at 12-53: Local variable is hiding class field 'columns', see NPSP/force-app/main/default/classes/BGE_DataImportBatchEntry_CTRL.cls: line 633 at 28-49",
      "Warning: line 676 at 12-53: Local variable is hiding class field 'columns', see NPSP/force-app/main/default/classes/BGE_DataImportBatchEntry_CTRL.cls: line 633 at 28-49",
      "Warning: line 846 at 12-33: Local variable is hiding class field 'donorName', see NPSP/force-app/main/default/classes/BGE_DataImportBatchEntry_CTRL.cls: line 832 at 28-45",
      "Warning: line 866 at 16-56: Local variable is hiding class field 'errors', see NPSP/force-app/main/default/classes/BGE_DataImportBatchEntry_CTRL.cls: line 837 at 28-48",
    ],
    [
      "NPSP/force-app/main/default/classes/CRLP_ApiService.cls",
      "Warning: line 247 at 8-58: Local variable is hiding class field 'changedRollupTypes', see NPSP/force-app/main/default/classes/CRLP_ApiService.cls: line 43 at 12-63",
      "Warning: line 269 at 8-58: Local variable is hiding class field 'changedRollupTypes', see NPSP/force-app/main/default/classes/CRLP_ApiService.cls: line 43 at 12-63",
    ],
    [
      "NPSP/force-app/main/default/classes/CRLP_RollupCMT.cls",
      "Warning: line 222 at 12-37: Local variable is hiding class field 'label', see NPSP/force-app/main/default/classes/CRLP_RollupCMT.cls: line 176 at 15-28",
      "Warning: line 258 at 12-37: Local variable is hiding class field 'label', see NPSP/force-app/main/default/classes/CRLP_RollupCMT.cls: line 176 at 15-28",
    ],
    [
      "NPSP/force-app/main/default/classes/ERR_AsyncErrors.cls",
      "Warning: line 117 at 30-47: Private method overrides have inconsistent behaviour, use global, public or protected",
      "Warning: line 122 at 28-46: Private method overrides have inconsistent behaviour, use global, public or protected",
      "Warning: line 133 at 39-65: Private method overrides have inconsistent behaviour, use global, public or protected",
      "Warning: line 142 at 26-44: Private method overrides have inconsistent behaviour, use global, public or protected",
      "Warning: line 151 at 26-37: Private method overrides have inconsistent behaviour, use global, public or protected",
      "Warning: line 159 at 26-47: Private method overrides have inconsistent behaviour, use global, public or protected",
      "Warning: line 173 at 47-70: Private method overrides have inconsistent behaviour, use global, public or protected",
    ],
    [
      "NPSP/force-app/main/default/classes/ERR_AsyncErrors_TEST.cls",
      "Error: line 260 at 34-52: Overriding a private method may not work, change to protected, public or global",
      "Error: line 263 at 32-51: Overriding a private method may not work, change to protected, public or global",
      "Error: line 266 at 43-70: Overriding a private method may not work, change to protected, public or global",
      "Error: line 269 at 30-49: Overriding a private method may not work, change to protected, public or global",
      "Error: line 272 at 30-42: Overriding a private method may not work, change to protected, public or global",
      "Error: line 275 at 30-52: Overriding a private method may not work, change to protected, public or global",
      "Error: line 278 at 67-91: Overriding a private method may not work, change to protected, public or global",
    ],
    [
      "NPSP/force-app/main/default/classes/ElevateBatchCapturer.cls",
      "Warning: line 124 at 12-84: Local variable is hiding class field 'partitionedElevateBatchIds', see NPSP/force-app/main/default/classes/ElevateBatchCapturer.cls: line 95 at 16-62",
    ],
    [
      "NPSP/force-app/main/default/classes/ElevateBatchService.cls",
      "Warning: line 59 at 38-59: Private method overrides have inconsistent behaviour, use global, public or protected",
    ],
    [
      "NPSP/force-app/main/default/classes/GE_GiftEntryController.cls",
      "Warning: line 1068:8 to 1073:9: Local variable is hiding class field 'templates', see NPSP/force-app/main/default/classes/GE_GiftEntryController.cls: line 856 at 25-56",
      "Warning: line 1388 at 8-64: Local variable is hiding class field 'batches', see NPSP/force-app/main/default/classes/GE_GiftEntryController.cls: line 857 at 25-52",
    ],
    [
      "NPSP/force-app/main/default/classes/GiftBatch.cls",
      "Warning: line 145 at 8-40: Local variable is hiding class field 'shouldPayFirstInstallment', see NPSP/force-app/main/default/classes/GiftBatch.cls: line 49 at 12-54",
    ],
    [
      "NPSP/force-app/main/default/classes/GiftBatchService.cls",
      "Warning: line 248:12 to 249:99: Local variable is hiding class field 'batch', see NPSP/force-app/main/default/classes/GiftBatchService.cls: line 189 at 16-41",
    ],
    [
      "NPSP/force-app/main/default/classes/PS_CommitmentRequest.cls",
      "Warning: line 767 at 12-80: Local variable is hiding class field 'amount', see NPSP/force-app/main/default/classes/PS_CommitmentRequest.cls: line 745 at 15-30",
    ],
    [
      "NPSP/force-app/main/default/classes/PS_Request.cls",
      "Warning: line 216:12 to 218:31: Local variable is hiding class field 'method', see NPSP/force-app/main/default/classes/PS_Request.cls: line 127 at 16-40",
    ],
    [
      "NPSP/force-app/main/default/classes/RD2_AppView.cls",
      "Warning: line 68 at 8-65: Local variable is hiding class field 'parentSobjectType', see NPSP/force-app/main/default/classes/RD2_AppView.cls: line 39 at 24-49",
    ],
    [
      "NPSP/force-app/main/default/classes/RD2_RecurringDonationsOpp_TEST.cls",
      "Warning: line 213 at 8-55: Local variable is hiding class field 'today', see NPSP/force-app/main/default/classes/RD2_RecurringDonationsOpp_TEST.cls: line 48 at 25-60",
      "Warning: line 402 at 8-55: Local variable is hiding class field 'today', see NPSP/force-app/main/default/classes/RD2_RecurringDonationsOpp_TEST.cls: line 48 at 25-60",
      "Warning: line 434 at 8-55: Local variable is hiding class field 'today', see NPSP/force-app/main/default/classes/RD2_RecurringDonationsOpp_TEST.cls: line 48 at 25-60",
      "Warning: line 469 at 8-55: Local variable is hiding class field 'today', see NPSP/force-app/main/default/classes/RD2_RecurringDonationsOpp_TEST.cls: line 48 at 25-60",
      "Warning: line 511 at 8-55: Local variable is hiding class field 'today', see NPSP/force-app/main/default/classes/RD2_RecurringDonationsOpp_TEST.cls: line 48 at 25-60",
      "Warning: line 543 at 8-55: Local variable is hiding class field 'today', see NPSP/force-app/main/default/classes/RD2_RecurringDonationsOpp_TEST.cls: line 48 at 25-60",
    ],
    [
      "NPSP/force-app/main/default/classes/RD2_StatusMappingSettings_CTRL.cls",
      "Warning: line 338 at 12-60: Local variable is hiding class field 'stateLabel', see NPSP/force-app/main/default/classes/RD2_StatusMappingSettings_CTRL.cls: line 316 at 28-46",
    ],
    [
      "NPSP/force-app/main/default/classes/SoftCreditsDTO.cls",
      "Warning: line 44:8 to 45:54: Local variable is hiding class field 'softCredits', see NPSP/force-app/main/default/classes/SoftCreditsDTO.cls: line 37 at 11-36",
    ],
    [
      "NPSP/force-app/main/default/classes/UTIL_BatchJobService.cls",
      "Warning: line 357 at 12-30: Local variable is hiding class field 'summary', see NPSP/force-app/main/default/classes/UTIL_BatchJobService.cls: line 316 at 15-34",
      "Warning: line 414 at 12-57: Local variable is hiding class field 'percentComplete', see NPSP/force-app/main/default/classes/UTIL_BatchJobService.cls: line 313 at 15-40",
    ],
    [
      "NPSP/force-app/main/default/classes/UTIL_OrderBy.cls",
      "Warning: line 130 at 25-29: 'sort' is currently a legal method name but is a reserved identifier in Apex so should be avoided",
      "Warning: line 149 at 26-30: 'sort' is currently a legal method name but is a reserved identifier in Apex so should be avoided",
    ],
    [
      "NPSP/force-app/main/default/classes/UTIL_OrgTelemetry_BATCH.cls",
      "Warning: line 167 at 26-53: Private method overrides have inconsistent behaviour, use global, public or protected",
    ],
    [
      "NPSP/force-app/main/default/classes/UTIL_OrgTelemetry_Batch_TEST.cls",
      "Error: line 246 at 38-66: Overriding a private method may not work, change to protected, public or global",
      "Warning: line 246 at 39-66: Private method overrides have inconsistent behaviour, use global, public or protected",
    ],
    [
      "NPSP/force-app/main/default/classes/UTIL_RecordTypeSettingsUpdate.cls",
      "Warning: line 214 at 37-60: Private method overrides have inconsistent behaviour, use global, public or protected",
    ],
    [
      "NPSP/force-app/main/default/classes/UTIL_RecordTypeSettingsUpdate_TEST.cls",
      "Error: line 304 at 32-56: Overriding a private method may not work, change to protected, public or global",
    ],
    [
      "NPSP/force-app/main/default/classes/UTIL_Where.cls",
      "Warning: line 561 at 12-50: Local variable is hiding class field 'values', see NPSP/force-app/main/default/classes/UTIL_Where.cls: line 459 at 16-35",
    ],
    [
      "NPSP/force-app/main/instrumentation/classes/SfdoInstrumentationService.cls",
      "Missing: line 107 at 8-20: No variable or type found for 'SfdoLogUtils' on 'npsp.SfdoInstrumentationService'",
      "Missing: line 118 at 8-20: No variable or type found for 'SfdoLogUtils' on 'npsp.SfdoInstrumentationService'",
      "Missing: line 128 at 8-20: No variable or type found for 'SfdoLogUtils' on 'npsp.SfdoInstrumentationService'",
      "Missing: line 137 at 8-20: No variable or type found for 'SfdoLogUtils' on 'npsp.SfdoInstrumentationService'",
      "Missing: line 63 at 8-20: No variable or type found for 'SfdoLogUtils' on 'npsp.SfdoInstrumentationService'",
      "Missing: line 74 at 8-20: No variable or type found for 'SfdoLogUtils' on 'npsp.SfdoInstrumentationService'",
      "Missing: line 84 at 8-20: No variable or type found for 'SfdoLogUtils' on 'npsp.SfdoInstrumentationService'",
      "Missing: line 93 at 8-20: No variable or type found for 'SfdoLogUtils' on 'npsp.SfdoInstrumentationService'",
    ],
    [
      "NPSP/force-app/tdtm/classes/TDTM_DMLgt200_TEST.cls",
      "Warning: line 382 at 8-30: Local variable is hiding class field 'insertCnt', see NPSP/force-app/tdtm/classes/TDTM_DMLgt200_TEST.cls: line 51 at 25-49",
    ],
    [
      "NPSP/force-app/test/ADDR_Addresses_TEST.cls",
      "Warning: line 139 at 8-89: Local variable is hiding class field 'testContacts', see NPSP/force-app/test/ADDR_Addresses_TEST.cls: line 53 at 18-45",
      "Warning: line 847 at 8-89: Local variable is hiding class field 'testContacts', see NPSP/force-app/test/ADDR_Addresses_TEST.cls: line 53 at 18-45",
    ],
  ],
  "status": 4,
}
`;

exports[`Check samples Sample: NebulaLogger 1`] = `
{
  "logs": [
    [
      "nebula-logger/core/main/configuration/classes/LoggerCache.cls",
      "Error: line 147 at 12-79: Incompatible types in assignment, from 'cache.OrgPartition' to 'cache.Partition'",
      "Error: line 150 at 12-83: Incompatible types in assignment, from 'cache.SessionPartition' to 'cache.Partition'",
      "Missing: line 155 at 15-50: No type declaration found for 'Cache.Session.SessionCacheException'",
    ],
    [
      "nebula-logger/core/main/log-management/classes/LogEntryHandler.cls",
      "Missing: line 172 at 43-78: Unknown field 'TriggerObjectOrEvent' on SObject 'Schema.FlowDefinitionView'",
    ],
    [
      "nebula-logger/core/main/log-management/classes/LoggerSettingsController.cls",
      "Missing: line 302 at 14-39: Unknown field 'SetupOwner' on SObject 'Schema.LoggerSettings__c'",
      "Missing: line 310 at 25-50: Unknown field 'SetupOwner' on SObject 'Schema.LoggerSettings__c'",
      "Missing: line 61 at 44-69: Unknown field 'SetupOwner' on SObject 'Schema.LoggerSettings__c'",
    ],
    [
      "nebula-logger/core/main/logger-engine/classes/LogEntryEventBuilder.cls",
      "Warning: line 1192 at 4-44: Local variable is hiding class field 'cachedOrganizationEnvironmentType', see nebula-logger/core/main/logger-engine/classes/LogEntryEventBuilder.cls: line 23 at 17-58",
    ],
    [
      "nebula-logger/core/main/logger-engine/classes/Logger.cls",
      "Warning: line 505 at 21-30: 'exception' is currently a legal method name but is a reserved identifier in Apex so should be avoided",
      "Warning: line 518 at 21-30: 'exception' is currently a legal method name but is a reserved identifier in Apex so should be avoided",
      "Warning: line 531 at 21-30: 'exception' is currently a legal method name but is a reserved identifier in Apex so should be avoided",
      "Warning: line 544 at 21-30: 'exception' is currently a legal method name but is a reserved identifier in Apex so should be avoided",
      "Warning: line 556 at 21-30: 'exception' is currently a legal method name but is a reserved identifier in Apex so should be avoided",
      "Warning: line 569 at 21-30: 'exception' is currently a legal method name but is a reserved identifier in Apex so should be avoided",
      "Warning: line 582 at 21-30: 'exception' is currently a legal method name but is a reserved identifier in Apex so should be avoided",
      "Warning: line 595 at 21-30: 'exception' is currently a legal method name but is a reserved identifier in Apex so should be avoided",
    ],
    [
      "nebula-logger/extra-tests/custom-field-mappings/objects/LogEntryEvent__e/fields/SomeLogEntryField__c.field-meta.xml",
      "Error: line 1: Components of type 'Schema.LogEntryEvent__e' are defined, but the required object-meta.xml file is missing",
    ],
    [
      "nebula-logger/extra-tests/integration-tests/classes/LogEntryHandler_Tests_Flow.cls",
      "Missing: line 77 at 27-66: Unknown field 'TriggerObjectOrEvent' on SObject 'Schema.FlowDefinitionView'",
    ],
    [
      "nebula-logger/extra-tests/name-shadowing/System/AuraHandledException.cls",
      "Error: line 9 at 17-37: Exception class 'AuraHandledException' must extend another Exception class",
    ],
    [
      "nebula-logger/extra-tests/name-shadowing/System/CalloutException.cls",
      "Error: line 9 at 17-33: Exception class 'CalloutException' must extend another Exception class",
    ],
    [
      "nebula-logger/extra-tests/name-shadowing/System/DmlException.cls",
      "Error: line 9 at 17-29: Exception class 'DmlException' must extend another Exception class",
    ],
    [
      "nebula-logger/extra-tests/name-shadowing/System/IllegalArgumentException.cls",
      "Error: line 9 at 17-41: Exception class 'IllegalArgumentException' must extend another Exception class",
    ],
    [
      "nebula-logger/plugins/big-object-archiving/plugin/classes/LogEntryArchiveBuilder.cls",
      "Missing: line 318 at 34-71: Unknown field 'SObjectType' on SObject 'Schema.LogEntryArchive__b'",
    ],
    [
      "nebula-logger/plugins/log-retention-rules/plugin/classes/LogRetentionFilter.cls",
      "Warning: line 107 at 6-121: Local variable is hiding class field 'conditionsLogic', see nebula-logger/plugins/log-retention-rules/plugin/classes/LogRetentionFilter.cls: line 48 at 12-35",
      "Warning: line 415 at 8-70: Local variable is hiding class field 'fieldDescribe', see nebula-logger/plugins/log-retention-rules/plugin/classes/LogRetentionFilter.cls: line 395 at 12-53",
    ],
    [
      "nebula-logger/recipes/classes/Account_Queueable_Logger_Example.cls",
      "Warning: line 50 at 6-131: Local variable is hiding class field 'parentLogTransactionId', see nebula-logger/recipes/classes/Account_Queueable_Logger_Example.cls: line 12 at 10-40",
    ],
    [
      "sfdx-project.json",
      "Warning: line 26 at 8: Package dependency for 'Nebula Logger - Core@4.15.3-improved-testability-of-queries' ignored as metadata is not available for analysis.",
      "Warning: line 39 at 8: Package dependency for 'Nebula Logger - Core@4.15.3-improved-testability-of-queries' ignored as metadata is not available for analysis.",
      "Warning: line 52 at 8: Package dependency for 'Nebula Logger - Core@4.7.1-plugin-framework-overhaul' ignored as metadata is not available for analysis.",
      "Warning: line 65 at 8: Package dependency for 'Nebula Logger - Core@4.7.1-plugin-framework-overhaul' ignored as metadata is not available for analysis.",
    ],
  ],
  "status": 4,
}
`;

exports[`Check samples Sample: ObjectMerge 1`] = `
{
  "logs": [
    [
      "ObjectMerge/src/classes/ObjectMergeHandleUsers.cls",
      "Warning: line 158 at 8-62: Local variable is hiding class field 'userIdsToDeactivate', see ObjectMerge/src/classes/ObjectMergeHandleUsers.cls: line 35 at 12-40",
    ],
    [
      "ObjectMerge/src/classes/ObjectMergeUtility.cls",
      "Warning: line 229 at 16-60: Local variable is hiding class field 'fieldNames', see ObjectMerge/src/classes/ObjectMergeUtility.cls: line 215 at 16-34",
      "Warning: line 230 at 16-53: Local variable is hiding class field 'ids', see ObjectMerge/src/classes/ObjectMergeUtility.cls: line 216 at 16-27",
    ],
  ],
  "status": 0,
}
`;

exports[`Check samples Sample: Query.apex 1`] = `
{
  "logs": [
    [
      "Query.apex/src/classes/Query.cls",
      "Warning: line 2206 at 8-25: Local variable is hiding class field 'count', see Query.apex/src/classes/Query.cls: line 1736 at 18-41",
    ],
  ],
  "status": 0,
}
`;

exports[`Check samples Sample: R-apex 1`] = `
{
  "logs": [
    [
      "force-app/main/default/classes/Func.cls",
      "Warning: line 471 at 26-32: 'export' is currently a legal method name but is a reserved identifier in Apex so should be avoided",
      "Warning: line 513 at 33-39: 'export' is currently a legal method name but is a reserved identifier in Apex so should be avoided",
      "Warning: line 533 at 23-29: 'export' is currently a legal method name but is a reserved identifier in Apex so should be avoided",
    ],
    [
      "force-app/main/default/classes/R.cls",
      "Warning: line 10373 at 12-90: Local variable is hiding class field 'length', see force-app/main/default/classes/Func.cls: line 109 at 12-32",
      "Warning: line 10481 at 12-44: Local variable is hiding class field 'length', see force-app/main/default/classes/Func.cls: line 109 at 12-32",
      "Warning: line 113 at 20-22: 'of' is currently a legal method name but is a reserved identifier in Apex so should be avoided",
      "Warning: line 90 at 29-35: 'export' is currently a legal method name but is a reserved identifier in Apex so should be avoided",
    ],
  ],
  "status": 0,
}
`;

exports[`Check samples Sample: SFDCRules 1`] = `
{
  "logs": [],
  "status": 0,
}
`;

exports[`Check samples Sample: SObjectFabricator 1`] = `
{
  "logs": [
    [
      "force-app/main/default/classes/sfab_FabricatedSObject.cls",
      "Warning: line 128 at 34-37: 'set' is currently a legal method name but is a reserved identifier in Apex so should be avoided",
      "Warning: line 142 at 34-37: 'set' is currently a legal method name but is a reserved identifier in Apex so should be avoided",
      "Warning: line 167 at 34-37: 'set' is currently a legal method name but is a reserved identifier in Apex so should be avoided",
      "Warning: line 189 at 34-37: 'set' is currently a legal method name but is a reserved identifier in Apex so should be avoided",
      "Warning: line 80 at 34-37: 'set' is currently a legal method name but is a reserved identifier in Apex so should be avoided",
      "Warning: line 99 at 34-37: 'set' is currently a legal method name but is a reserved identifier in Apex so should be avoided",
    ],
    [
      "force-app/main/default/classes/sfab_ParentRelationshipNode.cls",
      "Warning: line 18 at 34-37: 'set' is currently a legal method name but is a reserved identifier in Apex so should be avoided",
    ],
  ],
  "status": 0,
}
`;

exports[`Check samples Sample: Salesforce-Lookup-Rollup-Summaries 1`] = `
{
  "logs": [],
  "status": 0,
}
`;

exports[`Check samples Sample: Salesforce-Test-Factory 1`] = `
{
  "logs": [],
  "status": 0,
}
`;

exports[`Check samples Sample: SimpleLightningComponents 1`] = `
{
  "logs": [],
  "status": 0,
}
`;

exports[`Check samples Sample: SmartFactory-for-Force 1`] = `
{
  "logs": [],
  "status": 0,
}
`;

exports[`Check samples Sample: TestDataFactory 1`] = `
{
  "logs": [],
  "status": 0,
}
`;

exports[`Check samples Sample: TriggerX 1`] = `
{
  "logs": [
    [
      "TriggerX/src/classes/AccountSampleHandler.cls",
      "Error: line 89 at 25-34: Method with @IsTest or @TestSetup annotation must be in a class with @IsTest annotation",
    ],
  ],
  "status": 4,
}
`;

exports[`Check samples Sample: Visualforce-Multiselect-Picklist 1`] = `
{
  "logs": [],
  "status": 0,
}
`;

exports[`Check samples Sample: Volunteers-for-Salesforce 1`] = `
{
  "logs": [
    [
      "src/classes/UTIL_JobProgress_CTRL.cls",
      "Warning: line 231 at 12-37: Local variable is hiding class field 'percentCompleted', see src/classes/UTIL_JobProgress_CTRL.cls: line 194 at 15-37",
    ],
    [
      "src/objects/Campaign.object",
      "Error: line 101: Related field 'Volunteer_Job__c.Number_of_Shifts__c' required by Schema.Campaign is not defined",
    ],
  ],
  "status": 4,
}
`;

exports[`Check samples Sample: Zippex 1`] = `
{
  "logs": [
    [
      "Zippex/classes/Puff.cls",
      "Warning: line 594 at 8-49: Local variable is hiding class field 'lencnt', see Zippex/classes/Puff.cls: line 460 at 12-54",
      "Warning: line 595 at 8-49: Local variable is hiding class field 'lensym', see Zippex/classes/Puff.cls: line 460 at 12-87",
      "Warning: line 596 at 8-50: Local variable is hiding class field 'distcnt', see Zippex/classes/Puff.cls: line 461 at 12-55",
      "Warning: line 597 at 8-50: Local variable is hiding class field 'distsym', see Zippex/classes/Puff.cls: line 461 at 12-89",
      "Warning: line 598 at 8-39: Local variable is hiding class field 'lencode', see Zippex/classes/Puff.cls: line 462 at 12-44",
      "Warning: line 599 at 8-40: Local variable is hiding class field 'distcode', see Zippex/classes/Puff.cls: line 462 at 12-70",
    ],
  ],
  "status": 0,
}
`;

exports[`Check samples Sample: amoss 1`] = `
{
  "logs": [
    [
      "force-app/amoss_main/default/classes/Amoss_Instance.cls",
      "Warning: line 1176 at 30-34: 'then' is currently a legal method name but is a reserved identifier in Apex so should be avoided",
      "Warning: line 1505 at 49-52: 'set' is currently a legal method name but is a reserved identifier in Apex so should be avoided",
      "Warning: line 1782 at 49-52: 'set' is currently a legal method name but is a reserved identifier in Apex so should be avoided",
      "Warning: line 2159 at 44-47: 'set' is currently a legal method name but is a reserved identifier in Apex so should be avoided",
      "Warning: line 2433 at 68-71: 'set' is currently a legal method name but is a reserved identifier in Apex so should be avoided",
      "Warning: line 246 at 31-35: 'when' is currently a legal method name but is a reserved identifier in Apex so should be avoided",
      "Warning: line 271 at 35-39: 'when' is currently a legal method name but is a reserved identifier in Apex so should be avoided",
      "Warning: line 2728 at 23-27: 'then' is currently a legal method name but is a reserved identifier in Apex so should be avoided",
      "Warning: line 4728 at 12-132: Local variable is hiding class field 'message', see force-app/amoss_main/default/classes/Amoss_Instance.cls: line 4667 at 16-31",
      "Warning: line 4800 at 47-51: 'when' is currently a legal method name but is a reserved identifier in Apex so should be avoided",
      "Warning: line 5247 at 47-50: 'set' is currently a legal method name but is a reserved identifier in Apex so should be avoided",
      "Warning: line 5381 at 40-44: 'then' is currently a legal method name but is a reserved identifier in Apex so should be avoided",
      "Warning: line 5421 at 40-44: 'then' is currently a legal method name but is a reserved identifier in Apex so should be avoided",
      "Warning: line 628 at 33-35: 'of' is currently a legal method name but is a reserved identifier in Apex so should be avoided",
    ],
  ],
  "status": 0,
}
`;

exports[`Check samples Sample: apex-dml-manager 1`] = `
{
  "logs": [],
  "status": 0,
}
`;

exports[`Check samples Sample: apex-domainbuilder 1`] = `
{
  "logs": [
    [
      "sfdx-source/apex-domainbuilder/main/classes/DomainBuilder.cls",
      "Warning: line 106 at 28-31: 'set' is currently a legal method name but is a reserved identifier in Apex so should be avoided",
      "Warning: line 112 at 28-31: 'set' is currently a legal method name but is a reserved identifier in Apex so should be avoided",
    ],
  ],
  "status": 0,
}
`;

exports[`Check samples Sample: apex-lambda 1`] = `
{
  "logs": [
    [
      "force-app/main/default/classes/collection/DecimalCollection.cls",
      "Warning: line 4 at 33-35: 'of' is currently a legal method name but is a reserved identifier in Apex so should be avoided",
    ],
    [
      "force-app/main/default/classes/collection/DoubleCollection.cls",
      "Warning: line 4 at 32-34: 'of' is currently a legal method name but is a reserved identifier in Apex so should be avoided",
    ],
    [
      "force-app/main/default/classes/collection/ObjectCollection.cls",
      "Warning: line 4 at 32-34: 'of' is currently a legal method name but is a reserved identifier in Apex so should be avoided",
    ],
    [
      "force-app/main/default/classes/collection/SObjectCollection.cls",
      "Warning: line 6 at 33-35: 'of' is currently a legal method name but is a reserved identifier in Apex so should be avoided",
    ],
    [
      "force-app/main/default/classes/stream/SObjectStream.cls",
      "Warning: line 5 at 29-31: 'of' is currently a legal method name but is a reserved identifier in Apex so should be avoided",
    ],
    [
      "force-app/main/default/classes/util/OptionalDecimal.cls",
      "Warning: line 5 at 31-33: 'of' is currently a legal method name but is a reserved identifier in Apex so should be avoided",
    ],
    [
      "force-app/main/default/classes/util/OptionalDouble.cls",
      "Warning: line 5 at 30-32: 'of' is currently a legal method name but is a reserved identifier in Apex so should be avoided",
    ],
    [
      "force-app/main/default/classes/util/OptionalSObject.cls",
      "Warning: line 5 at 31-33: 'of' is currently a legal method name but is a reserved identifier in Apex so should be avoided",
    ],
  ],
  "status": 0,
}
`;

exports[`Check samples Sample: apex-mdapi 1`] = `
{
  "logs": [
    [
      "apex-mdapi/apex-mdapi/src/classes/MetadataService.cls",
      "Warning: line 13342 at 43-51: 'retrieve' is currently a legal method name but is a reserved identifier in Apex so should be avoided",
    ],
  ],
  "status": 0,
}
`;

exports[`Check samples Sample: apex-query-builder 1`] = `
{
  "logs": [
    [
      "apex-query-builder/src/classes/QueryBuilder.cls",
      "Warning: line 1481 at 8-33: Local variable is hiding class field 'result', see apex-query-builder/src/classes/QueryBuilder.cls: line 61 at 12-33",
      "Warning: line 1547 at 8-33: Local variable is hiding class field 'result', see apex-query-builder/src/classes/QueryBuilder.cls: line 61 at 12-33",
      "Warning: line 1586 at 12-66: Local variable is hiding class field 'result', see apex-query-builder/src/classes/QueryBuilder.cls: line 61 at 12-33",
      "Warning: line 1632 at 8-44: Local variable is hiding class field 'result', see apex-query-builder/src/classes/QueryBuilder.cls: line 61 at 12-33",
      "Warning: line 1665 at 8-38: Local variable is hiding class field 'result', see apex-query-builder/src/classes/QueryBuilder.cls: line 61 at 12-33",
      "Warning: line 1684 at 8-48: Local variable is hiding class field 'result', see apex-query-builder/src/classes/QueryBuilder.cls: line 61 at 12-33",
      "Warning: line 1699 at 8-48: Local variable is hiding class field 'result', see apex-query-builder/src/classes/QueryBuilder.cls: line 61 at 12-33",
      "Warning: line 1721 at 8-64: Local variable is hiding class field 'result', see apex-query-builder/src/classes/QueryBuilder.cls: line 61 at 12-33",
      "Warning: line 780 at 8-46: Local variable is hiding class field 'result', see apex-query-builder/src/classes/QueryBuilder.cls: line 61 at 12-33",
    ],
  ],
  "status": 0,
}
`;

exports[`Check samples Sample: apex-recipes 1`] = `
{
  "logs": [
    [
      "force-app/main/default/classes/DataWeaveInApex Recipes/BasicDataWeaveInApexRecipes.cls",
      "Missing: line 16 at 38-72: No type declaration found for 'DataWeaveScriptResource.helloWorld'",
    ],
    [
      "force-app/main/default/classes/DataWeaveInApex Recipes/CsvToJsonConversionRecipes.cls",
      "Missing: line 14 at 38-76: No type declaration found for 'DataWeaveScriptResource.csvToJsonBasic'",
      "Missing: line 28 at 38-88: No type declaration found for 'DataWeaveScriptResource.csvToJsonWithFieldRenaming'",
      "Missing: line 45 at 38-80: No type declaration found for 'DataWeaveScriptResource.csvSeparatorToJson'",
    ],
    [
      "force-app/main/default/classes/DataWeaveInApex Recipes/DataWeaveErrorRecipes.cls",
      "Missing: line 11 at 38-67: No type declaration found for 'DataWeaveScriptResource.error'",
      "Missing: line 25 at 38-78: No type declaration found for 'DataWeaveScriptResource.excelOutputError'",
    ],
    [
      "force-app/main/default/classes/DataWeaveInApex Recipes/FormattingRecipes.cls",
      "Missing: line 13 at 38-76: No type declaration found for 'DataWeaveScriptResource.jsonDateFormat'",
      "Missing: line 27 at 38-79: No type declaration found for 'DataWeaveScriptResource.pluralizeFunction'",
      "Missing: line 42 at 38-82: No type declaration found for 'DataWeaveScriptResource.reservedApexKeywords'",
    ],
    [
      "force-app/main/default/classes/DataWeaveInApex Recipes/LoggingRecipes.cls",
      "Missing: line 13 at 38-71: No type declaration found for 'DataWeaveScriptResource.logFilter'",
    ],
    [
      "force-app/main/default/classes/DataWeaveInApex Recipes/MultipleInputRecipes.cls",
      "Missing: line 19 at 38-76: No type declaration found for 'DataWeaveScriptResource.multipleInputs'",
    ],
    [
      "force-app/main/default/classes/DataWeaveInApex Recipes/ObjectConversionRecipes.cls",
      "Missing: line 15 at 38-75: No type declaration found for 'DataWeaveScriptResource.csvToContacts'",
      "Missing: line 30 at 38-76: No type declaration found for 'DataWeaveScriptResource.jsonToContacts'",
      "Missing: line 45 at 38-77: No type declaration found for 'DataWeaveScriptResource.csvToApexObject'",
    ],
    [
      "force-app/main/default/classes/Platform Cache Recipes/PlatformCacheRecipes.cls",
      "Error: line 154 at 16-69: Incompatible return type, 'cache.SessionPartition' is not assignable to 'cache.Partition'",
      "Error: line 157 at 16-65: Incompatible return type, 'cache.OrgPartition' is not assignable to 'cache.Partition'",
    ],
    [
      "force-app/tests/DataWeaveInApex Recipes/BasicDataWeaveInApexRecipes_Tests.cls",
      "Missing: line 32 at 16-46: No type declaration found for 'DataWeaveScriptException'",
    ],
    [
      "force-app/tests/DataWeaveInApex Recipes/DataWeaveErrorRecipes_Tests.cls",
      "Missing: line 14 at 16-46: No type declaration found for 'DataWeaveScriptException'",
      "Missing: line 38 at 16-46: No type declaration found for 'DataWeaveScriptException'",
    ],
    [
      "force-app/tests/Shared Code/OrgShape_Tests.cls",
      "Warning: line 182 at 8-42: Local variable is hiding class field 'orgShape', see force-app/tests/Shared Code/OrgShape_Tests.cls: line 3 at 19-37",
    ],
  ],
  "status": 4,
}
`;

exports[`Check samples Sample: apex-rest-route 1`] = `
{
  "logs": [],
  "status": 0,
}
`;

exports[`Check samples Sample: apex-rollup 1`] = `
{
  "logs": [
    [
      "extra-tests/classes/RollupCalcItemSorterTests.cls",
      "Missing: line 110 at 4-21: No matching method found for 'sort' on 'System.List<Schema.Account>' taking arguments 'RollupCalcItemSorter', wrong argument types for calling 'public virtual void sort(System.Comparator<Schema.Account> comparator)'",
      "Missing: line 133 at 4-21: No matching method found for 'sort' on 'System.List<Schema.Opportunity>' taking arguments 'RollupCalcItemSorter', wrong argument types for calling 'public virtual void sort(System.Comparator<Schema.Opportunity> comparator)'",
      "Missing: line 148 at 4-27: No matching method found for 'sort' on 'System.List<Schema.Opportunity>' taking arguments 'RollupCalcItemSorter', wrong argument types for calling 'public virtual void sort(System.Comparator<Schema.Opportunity> comparator)'",
      "Missing: line 165 at 4-129: No matching method found for 'sort' on 'System.List<Schema.Opportunity>' taking arguments 'RollupCalcItemSorter', wrong argument types for calling 'public virtual void sort(System.Comparator<Schema.Opportunity> comparator)'",
      "Missing: line 23 at 4-27: No matching method found for 'sort' on 'System.List<Schema.Opportunity>' taking arguments 'RollupCalcItemSorter', wrong argument types for calling 'public virtual void sort(System.Comparator<Schema.Opportunity> comparator)'",
      "Missing: line 45 at 4-27: No matching method found for 'sort' on 'System.List<Schema.Opportunity>' taking arguments 'RollupCalcItemSorter', wrong argument types for calling 'public virtual void sort(System.Comparator<Schema.Opportunity> comparator)'",
      "Missing: line 70 at 4-27: No matching method found for 'sort' on 'System.List<Schema.Opportunity>' taking arguments 'RollupCalcItemSorter', wrong argument types for calling 'public virtual void sort(System.Comparator<Schema.Opportunity> comparator)'",
      "Missing: line 92 at 4-27: No matching method found for 'sort' on 'System.List<Schema.Opportunity>' taking arguments 'RollupCalcItemSorter', wrong argument types for calling 'public virtual void sort(System.Comparator<Schema.Opportunity> comparator)'",
    ],
    [
      "extra-tests/classes/RollupQueryBuilderTests.cls",
      "Warning: line 21 at 4-42: Local variable is hiding class field 'objIds', see extra-tests/classes/RollupQueryBuilderTests.cls: line 5 at 23-62",
      "Warning: line 72 at 4-34: Local variable is hiding class field 'objIds', see extra-tests/classes/RollupQueryBuilderTests.cls: line 5 at 23-62",
      "Warning: line 91 at 4-34: Local variable is hiding class field 'objIds', see extra-tests/classes/RollupQueryBuilderTests.cls: line 5 at 23-62",
    ],
    [
      "rollup/core/classes/RollupAsyncProcessor.cls",
      "Error: line 391 at 23-41: Constructor is not visible: Rollup.<constructor>(Rollup.InvocationPoint)",
      "Warning: line 622 at 6-56: Local variable is hiding class field 'recordIds', see rollup/core/classes/RollupAsyncProcessor.cls: line 27 at 18-40",
    ],
    [
      "rollup/core/classes/RollupCalcItemReplacer.cls",
      "Warning: line 294 at 4-98: Local variable is hiding class field 'parentQueryFields', see rollup/core/classes/RollupCalcItemReplacer.cls: line 13 at 16-92",
    ],
    [
      "rollup/core/classes/RollupCalculator.cls",
      "Warning: line 1036 at 27-31: 'sort' is currently a legal method name but is a reserved identifier in Apex so should be avoided",
      "Warning: line 1153 at 28-32: 'sort' is currently a legal method name but is a reserved identifier in Apex so should be avoided",
      "Warning: line 1398 at 6-73: Local variable is hiding class field 'fieldNames', see rollup/core/classes/RollupCalculator.cls: line 1337 at 18-63",
      "Warning: line 486 at 6-95: Local variable is hiding class field 'defaultVal', see rollup/core/classes/RollupCalculator.cls: line 13 at 18-36",
      "Warning: line 868 at 6-96: Local variable is hiding class field 'defaultVal', see rollup/core/classes/RollupCalculator.cls: line 13 at 18-36",
    ],
    [
      "rollup/core/classes/RollupEvaluator.cls",
      "Warning: line 624 at 12-43: Local variable is hiding class field 'criteria', see rollup/core/classes/RollupEvaluator.cls: line 526 at 18-34",
    ],
    [
      "rollup/core/classes/RollupFieldInitializer.cls",
      "Warning: line 155 at 16-20: 'sort' is currently a legal method name but is a reserved identifier in Apex so should be avoided",
    ],
    [
      "rollup/core/classes/RollupFullBatchRecalculator.cls",
      "Warning: line 71 at 4-41: Local variable is hiding class field 'jobId', see rollup/core/classes/RollupAsyncProcessor.cls: line 20 at 12-21",
    ],
    [
      "rollup/core/classes/RollupLogger.cls",
      "Warning: line 122 at 6-47: Local variable is hiding class field 'plugin', see rollup/core/classes/RollupLogger.cls: line 7 at 23-64",
    ],
    [
      "rollup/core/classes/RollupSObjectUpdater.cls",
      "Warning: line 123 at 4-59: Local variable is hiding class field 'dispatchers', see rollup/core/classes/RollupSObjectUpdater.cls: line 16 at 16-46",
    ],
    [
      "rollup/core/classes/RollupState.cls",
      "Missing: line 167 at 60-101: No type declaration found for 'DataWeaveScriptResource.jsonToRollupState'",
    ],
    [
      "sfdx-project.json",
      "Warning: line 20 at 16: Package dependency for 'apex-rollup@1.4.7-0' ignored as metadata is not available for analysis.",
      "Warning: line 36 at 16: Package dependency for 'apex-rollup@1.7.0' ignored as metadata is not available for analysis.",
      "Warning: line 39 at 16: Package dependency for 'Nebula Logger - Core@4.14.4-optionally-auto-call-lightning-logger-lwc' ignored as metadata is not available for analysis.",
      "Warning: line 55 at 16: Package dependency for 'apex-rollup@1.3.23-0' ignored as metadata is not available for analysis.",
      "Warning: line 76 at 16: Package dependency for 'apex-rollup@1.7.13' ignored as metadata is not available for analysis.",
    ],
  ],
  "status": 4,
}
`;

exports[`Check samples Sample: apex-sobjectdataloader 1`] = `
{
  "logs": [],
  "status": 0,
}
`;

exports[`Check samples Sample: apex-toolingapi 1`] = `
{
  "logs": [
    [
      "apex-toolingapi/examples/code_coverage_chart/src/classes/CodeCoverageChartCtrl.cls",
      "Error: line 1: Type 'CodeCoverageChartCtrl' is defined, but meta file is missing for 'apex-toolingapi/examples/code_coverage_chart/src/classes/CodeCoverageChartCtrl.cls'",
    ],
    [
      "apex-toolingapi/src/classes/ToolingAPI.cls",
      "Warning: line 122 at 38-46: 'retrieve' is currently a legal method name but is a reserved identifier in Apex so should be avoided",
      "Warning: line 126 at 38-46: 'retrieve' is currently a legal method name but is a reserved identifier in Apex so should be avoided",
    ],
  ],
  "status": 4,
}
`;

exports[`Check samples Sample: apex-trigger-actions-framework 1`] = `
{
  "logs": [
    [
      "trigger-actions-framework/main/default/classes/FormulaFilter.cls",
      "Missing: line 163 at 11-44: No type declaration found for 'System.FormulaValidationException'",
    ],
    [
      "trigger-actions-framework/main/default/classes/TriggerActionFlowChangeEventTest.cls",
      "Error: line 93 at 28-59: Constructor not defined: FlowChangeEventHeader.<constructor>(Object)",
    ],
  ],
  "status": 4,
}
`;

exports[`Check samples Sample: apex-unified-logging 1`] = `
{
  "logs": [
    [
      "force-app/main/default/classes/Log.cls",
      "Warning: line 93 at 29-33: 'cast' is currently a legal method name but is a reserved identifier in Apex so should be avoided",
    ],
  ],
  "status": 0,
}
`;

exports[`Check samples Sample: at4dx 1`] = `
{
  "logs": [
    [
      "at4dx/sfdx-source/core/main/classes/framework-application-factory/ApplicationSObjectSelector.cls",
      "Warning: line 109 at 33-46: Private method overrides have inconsistent behaviour, use global, public or protected",
      "Warning: line 111 at 40-68: Private method overrides have inconsistent behaviour, use global, public or protected",
    ],
    [
      "at4dx/sfdx-source/core/test/classes/framework-application-factory/ApplicationSObjectSelectorTest.cls",
      "Warning: line 108 at 12-92: Local variable is hiding class field 'params', see at4dx/sfdx-source/core/main/classes/framework-selector-method-injection/AbstractSelectorMethodInjectable.cls: line 5 at 12-48",
    ],
    [
      "at4dx/sfdx-source/core/test/classes/framework-selector-method-injection/AbstractSelectorMethodInjectableTest.cls",
      "Warning: line 64 at 12-55: Local variable is hiding class field 'params', see at4dx/sfdx-source/core/main/classes/framework-selector-method-injection/AbstractSelectorMethodInjectable.cls: line 5 at 12-48",
    ],
    [
      "at4dx/sfdx-source/core/test/classes/framework-selector-method-injection/AbstractSelectorQueryLocatorInjectblTest.cls",
      "Warning: line 63 at 12-59: Local variable is hiding class field 'params', see at4dx/sfdx-source/core/main/classes/framework-selector-method-injection/AbstractSelectorQueryLocatorInjectable.cls: line 5 at 12-48",
    ],
    [
      "fflib-apex-common/sfdx-source/apex-common/main/classes/fflib_QueryFactory.cls",
      "Warning: line 470 at 2-80: Local variable is hiding class field 'relationship', see fflib-apex-common/sfdx-source/apex-common/main/classes/fflib_QueryFactory.cls: line 85 at 9-47",
    ],
    [
      "fflib-apex-common/sfdx-source/apex-common/main/classes/fflib_SObjectSelector.cls",
      "Warning: line 102 at 40-58: Private method overrides have inconsistent behaviour, use global, public or protected",
      "Warning: line 97 at 33-46: Private method overrides have inconsistent behaviour, use global, public or protected",
    ],
    [
      "fflib-apex-common/sfdx-source/apex-common/test/classes/fflib_ApplicationTest.cls",
      "Warning: line 382 at 2-73: Local variable is hiding class field 'unitOfWork', see fflib-apex-common/sfdx-source/apex-common/test/classes/fflib_ApplicationTest.cls: line 482:21 to 487:40",
      "Warning: line 416:2 to 419:3: Local variable is hiding class field 'unitOfWork', see fflib-apex-common/sfdx-source/apex-common/test/classes/fflib_ApplicationTest.cls: line 482:21 to 487:40",
    ],
    [
      "fflib-apex-mocks/sfdx-source/apex-mocks/main/classes/fflib_ApexMocks.cls",
      "Warning: line 159 at 32-36: 'when' is currently a legal method name but is a reserved identifier in Apex so should be avoided",
    ],
    [
      "fflib-apex-mocks/sfdx-source/apex-mocks/test/classes/fflib_MyList.cls",
      "Warning: line 21 at 7-10: 'set' is currently a legal method name but is a reserved identifier in Apex so should be avoided",
      "Warning: line 54 at 13-16: 'set' is currently a legal method name but is a reserved identifier in Apex so should be avoided",
    ],
    [
      "force-di/force-di/main/classes/di_Binding.cls",
      "Warning: line 148 at 24-27: 'set' is currently a legal method name but is a reserved identifier in Apex so should be avoided",
    ],
  ],
  "status": 0,
}
`;

exports[`Check samples Sample: automation-components 1`] = `
{
  "logs": [],
  "status": 0,
}
`;

exports[`Check samples Sample: box-salesforce-sdk 1`] = `
{
  "logs": [],
  "status": 0,
}
`;

exports[`Check samples Sample: declarative-lookup-rollup-summaries 1`] = `
{
  "logs": [
    [
      "dlrs/libs/fflib-apexmocks/classes/fflib_ApexMocks.cls",
      "Warning: line 155 at 33-37: 'when' is currently a legal method name but is a reserved identifier in Apex so should be avoided",
    ],
    [
      "dlrs/libs/fflib-apexmocks/classes/fflib_Mocks.cls",
      "Warning: line 91 at 16-19: 'set' is currently a legal method name but is a reserved identifier in Apex so should be avoided",
    ],
    [
      "dlrs/libs/fflib-apexmocks/classes/fflib_MyList.cls",
      "Warning: line 19 at 9-12: 'set' is currently a legal method name but is a reserved identifier in Apex so should be avoided",
      "Warning: line 45 at 14-17: 'set' is currently a legal method name but is a reserved identifier in Apex so should be avoided",
    ],
    [
      "dlrs/libs/fflib-common/classes/fflib_QueryFactory.cls",
      "Warning: line 446 at 4-75: Local variable is hiding class field 'relationship', see dlrs/libs/fflib-common/classes/fflib_QueryFactory.cls: line 87 at 10-48",
    ],
    [
      "dlrs/libs/fflib-common/classes/fflib_SObjectSelector.cls",
      "Warning: line 88 at 31-44: Private method overrides have inconsistent behaviour, use global, public or protected",
      "Warning: line 93 at 38-56: Private method overrides have inconsistent behaviour, use global, public or protected",
    ],
    [
      "dlrs/libs/metadataservice/classes/MetadataService.cls",
      "Warning: line 37101 at 39-47: 'retrieve' is currently a legal method name but is a reserved identifier in Apex so should be avoided",
    ],
    [
      "dlrs/main/classes/RollupEditorControllerTest.cls",
      "Warning: line 71 at 4-46: Local variable is hiding class field 'lup', see dlrs/main/classes/RollupEditorControllerTest.cls: line 3:9 to 28:4",
    ],
  ],
  "status": 0,
}
`;

exports[`Check samples Sample: df12-apex-enterprise-patterns 1`] = `
{
  "logs": [
    [
<<<<<<< HEAD
      "df12-apex-enterprise-patterns/df12/src/classes/SObjectSelector.cls",
=======
      "df12/src/classes/OpportunitiesTest.cls",
      "Error: line 33 at 22-45: Method with @IsTest or @TestSetup annotation must be in a class with @IsTest annotation",
      "Error: line 43 at 22-57: Method with @IsTest or @TestSetup annotation must be in a class with @IsTest annotation",
      "Error: line 54 at 22-57: Method with @IsTest or @TestSetup annotation must be in a class with @IsTest annotation",
      "Error: line 66 at 22-58: Method with @IsTest or @TestSetup annotation must be in a class with @IsTest annotation",
      "Error: line 75 at 22-61: Method with @IsTest or @TestSetup annotation must be in a class with @IsTest annotation",
      "Error: line 93 at 22-59: Method with @IsTest or @TestSetup annotation must be in a class with @IsTest annotation",
    ],
    [
      "df12/src/classes/SObjectDomain.cls",
      "Error: line 387 at 22-45: Method with @IsTest or @TestSetup annotation must be in a class with @IsTest annotation",
      "Error: line 397 at 22-57: Method with @IsTest or @TestSetup annotation must be in a class with @IsTest annotation",
      "Error: line 410 at 22-57: Method with @IsTest or @TestSetup annotation must be in a class with @IsTest annotation",
      "Error: line 428 at 22-49: Method with @IsTest or @TestSetup annotation must be in a class with @IsTest annotation",
      "Error: line 442 at 22-39: Method with @IsTest or @TestSetup annotation must be in a class with @IsTest annotation",
      "Error: line 484 at 21-36: Method with @IsTest or @TestSetup annotation must be in a class with @IsTest annotation",
      "Error: line 499 at 21-45: Method with @IsTest or @TestSetup annotation must be in a class with @IsTest annotation",
    ],
    [
      "df12/src/classes/SObjectSelector.cls",
>>>>>>> 2ce642d4
      "Warning: line 36 at 37-55: Private method overrides have inconsistent behaviour, use global, public or protected",
      "Warning: line 38 at 30-43: Private method overrides have inconsistent behaviour, use global, public or protected",
    ],
    [
      "df12/src/classes/SObjectUnitOfWork.cls",
      "Error: line 235 at 21-48: Method with @IsTest or @TestSetup annotation must be in a class with @IsTest annotation",
      "Error: line 333 at 21-41: Method with @IsTest or @TestSetup annotation must be in a class with @IsTest annotation",
      "Error: line 438 at 21-42: Method with @IsTest or @TestSetup annotation must be in a class with @IsTest annotation",
    ],
  ],
  "status": 4,
}
`;

exports[`Check samples Sample: df12-deployment-tools 1`] = `
{
  "logs": [],
  "status": 0,
}
`;

exports[`Check samples Sample: einstein-ai 1`] = `
{
  "logs": [],
  "status": 0,
}
`;

exports[`Check samples Sample: esapi 1`] = `
{
  "logs": [
    [
      "force-app/main/default/classes/SFDCAccessController.cls",
      "Error: line 100 at 47-55: Overriding a private abstract method can cause a GACK, change to protected, public or global",
      "Error: line 101 at 30-38: Overriding a private abstract method can cause a GACK, change to protected, public or global",
      "Error: line 102 at 47-55: Overriding a private abstract method can cause a GACK, change to protected, public or global",
      "Error: line 103 at 30-38: Overriding a private abstract method can cause a GACK, change to protected, public or global",
      "Error: line 104 at 49-57: Overriding a private abstract method can cause a GACK, change to protected, public or global",
      "Error: line 78 at 39-46: Overriding a private abstract method can cause a GACK, change to protected, public or global",
      "Error: line 79 at 30-38: Overriding a private abstract method can cause a GACK, change to protected, public or global",
      "Error: line 80 at 47-55: Overriding a private abstract method can cause a GACK, change to protected, public or global",
      "Error: line 81 at 30-38: Overriding a private abstract method can cause a GACK, change to protected, public or global",
      "Error: line 82 at 47-55: Overriding a private abstract method can cause a GACK, change to protected, public or global",
      "Error: line 83 at 30-38: Overriding a private abstract method can cause a GACK, change to protected, public or global",
      "Error: line 84 at 49-57: Overriding a private abstract method can cause a GACK, change to protected, public or global",
      "Error: line 88 at 39-46: Overriding a private abstract method can cause a GACK, change to protected, public or global",
      "Error: line 89 at 30-38: Overriding a private abstract method can cause a GACK, change to protected, public or global",
      "Error: line 90 at 47-55: Overriding a private abstract method can cause a GACK, change to protected, public or global",
      "Error: line 91 at 30-38: Overriding a private abstract method can cause a GACK, change to protected, public or global",
      "Error: line 92 at 47-55: Overriding a private abstract method can cause a GACK, change to protected, public or global",
      "Error: line 93 at 30-38: Overriding a private abstract method can cause a GACK, change to protected, public or global",
      "Error: line 94 at 49-57: Overriding a private abstract method can cause a GACK, change to protected, public or global",
      "Error: line 98 at 39-46: Overriding a private abstract method can cause a GACK, change to protected, public or global",
      "Error: line 99 at 30-38: Overriding a private abstract method can cause a GACK, change to protected, public or global",
      "Warning: line 757 at 40-46: Private method overrides have inconsistent behaviour, use global, public or protected",
      "Warning: line 758 at 31-38: Private method overrides have inconsistent behaviour, use global, public or protected",
      "Warning: line 759 at 48-55: Private method overrides have inconsistent behaviour, use global, public or protected",
      "Warning: line 760 at 31-38: Private method overrides have inconsistent behaviour, use global, public or protected",
      "Warning: line 761 at 48-55: Private method overrides have inconsistent behaviour, use global, public or protected",
      "Warning: line 762 at 31-38: Private method overrides have inconsistent behaviour, use global, public or protected",
      "Warning: line 763 at 50-57: Private method overrides have inconsistent behaviour, use global, public or protected",
    ],
  ],
  "status": 4,
}
`;

exports[`Check samples Sample: eventlogging 1`] = `
{
  "logs": [
    [
      "eventlogging/src/classes/Log.cls",
      "Warning: line 137 at 20-105: Local variable is hiding class field 'limits', see eventlogging/src/classes/Log.cls: line 123 at 15-36",
    ],
    [
      "eventlogging/src/classes/LogTest.cls",
      "Missing: line 19 at 16-39: Unknown field 'Insertion_Statistics__c' on SObject 'Schema.Log__e'",
    ],
  ],
  "status": 4,
}
`;

exports[`Check samples Sample: ffhttp-core 1`] = `
{
  "logs": [],
  "status": 0,
}
`;

exports[`Check samples Sample: fflib-apex-common 1`] = `
{
  "logs": [
    [
      "fflib-apex-common/sfdx-source/apex-common/main/classes/fflib_QueryFactory.cls",
      "Warning: line 470 at 2-80: Local variable is hiding class field 'relationship', see fflib-apex-common/sfdx-source/apex-common/main/classes/fflib_QueryFactory.cls: line 85 at 9-47",
    ],
    [
      "fflib-apex-common/sfdx-source/apex-common/main/classes/fflib_SObjectSelector.cls",
      "Warning: line 102 at 40-58: Private method overrides have inconsistent behaviour, use global, public or protected",
      "Warning: line 97 at 33-46: Private method overrides have inconsistent behaviour, use global, public or protected",
    ],
    [
      "fflib-apex-common/sfdx-source/apex-common/test/classes/fflib_ApplicationTest.cls",
      "Warning: line 382 at 2-73: Local variable is hiding class field 'unitOfWork', see fflib-apex-common/sfdx-source/apex-common/test/classes/fflib_ApplicationTest.cls: line 482:21 to 487:40",
      "Warning: line 416:2 to 419:3: Local variable is hiding class field 'unitOfWork', see fflib-apex-common/sfdx-source/apex-common/test/classes/fflib_ApplicationTest.cls: line 482:21 to 487:40",
    ],
    [
      "fflib-apex-mocks/sfdx-source/apex-mocks/main/classes/fflib_ApexMocks.cls",
      "Warning: line 159 at 32-36: 'when' is currently a legal method name but is a reserved identifier in Apex so should be avoided",
    ],
    [
      "fflib-apex-mocks/sfdx-source/apex-mocks/test/classes/fflib_MyList.cls",
      "Warning: line 21 at 7-10: 'set' is currently a legal method name but is a reserved identifier in Apex so should be avoided",
      "Warning: line 54 at 13-16: 'set' is currently a legal method name but is a reserved identifier in Apex so should be avoided",
    ],
  ],
  "status": 0,
}
`;

exports[`Check samples Sample: fflib-apex-common-samplecode 1`] = `
{
  "logs": [
    [
      "fflib-apex-common/sfdx-source/apex-common/main/classes/fflib_QueryFactory.cls",
      "Warning: line 470 at 2-80: Local variable is hiding class field 'relationship', see fflib-apex-common/sfdx-source/apex-common/main/classes/fflib_QueryFactory.cls: line 85 at 9-47",
    ],
    [
      "fflib-apex-common/sfdx-source/apex-common/main/classes/fflib_SObjectSelector.cls",
      "Warning: line 102 at 40-58: Private method overrides have inconsistent behaviour, use global, public or protected",
      "Warning: line 97 at 33-46: Private method overrides have inconsistent behaviour, use global, public or protected",
    ],
    [
      "fflib-apex-common/sfdx-source/apex-common/test/classes/fflib_ApplicationTest.cls",
      "Warning: line 382 at 2-73: Local variable is hiding class field 'unitOfWork', see fflib-apex-common/sfdx-source/apex-common/test/classes/fflib_ApplicationTest.cls: line 482:21 to 487:40",
      "Warning: line 416:2 to 419:3: Local variable is hiding class field 'unitOfWork', see fflib-apex-common/sfdx-source/apex-common/test/classes/fflib_ApplicationTest.cls: line 482:21 to 487:40",
    ],
    [
      "fflib-apex-mocks/sfdx-source/apex-mocks/main/classes/fflib_ApexMocks.cls",
      "Warning: line 159 at 32-36: 'when' is currently a legal method name but is a reserved identifier in Apex so should be avoided",
    ],
    [
      "fflib-apex-mocks/sfdx-source/apex-mocks/test/classes/fflib_MyList.cls",
      "Warning: line 21 at 7-10: 'set' is currently a legal method name but is a reserved identifier in Apex so should be avoided",
      "Warning: line 54 at 13-16: 'set' is currently a legal method name but is a reserved identifier in Apex so should be avoided",
    ],
  ],
  "status": 0,
}
`;

exports[`Check samples Sample: fflib-apex-mocks 1`] = `
{
  "logs": [
    [
      "sfdx-source/apex-mocks/main/classes/fflib_ApexMocks.cls",
      "Warning: line 159 at 32-36: 'when' is currently a legal method name but is a reserved identifier in Apex so should be avoided",
    ],
    [
      "sfdx-source/apex-mocks/test/classes/fflib_MyList.cls",
      "Warning: line 21 at 7-10: 'set' is currently a legal method name but is a reserved identifier in Apex so should be avoided",
      "Warning: line 54 at 13-16: 'set' is currently a legal method name but is a reserved identifier in Apex so should be avoided",
    ],
  ],
  "status": 0,
}
`;

exports[`Check samples Sample: flowtoolbelt 1`] = `
{
  "logs": [
    [
      "force-app/main/default/classes/MetadataService.cls",
      "Warning: line 11444 at 43-51: 'retrieve' is currently a legal method name but is a reserved identifier in Apex so should be avoided",
    ],
  ],
  "status": 0,
}
`;

exports[`Check samples Sample: force-di 1`] = `
{
  "logs": [
    [
      "force-di/main/classes/di_Binding.cls",
      "Warning: line 148 at 24-27: 'set' is currently a legal method name but is a reserved identifier in Apex so should be avoided",
    ],
  ],
  "status": 0,
}
`;

exports[`Check samples Sample: forcedotcom-enterprise-architecture 1`] = `
{
  "logs": [
    [
      "forcedotcom-enterprise-architecture/src/classes/fflib_SObjectSelector.cls",
      "Warning: line 72 at 33-46: Private method overrides have inconsistent behaviour, use global, public or protected",
      "Warning: line 77 at 40-58: Private method overrides have inconsistent behaviour, use global, public or protected",
    ],
  ],
  "status": 0,
}
`;

exports[`Check samples Sample: grid 1`] = `
{
  "logs": [],
  "status": 0,
}
`;

exports[`Check samples Sample: jsonparse 1`] = `
{
  "logs": [],
  "status": 0,
}
`;

exports[`Check samples Sample: logger 1`] = `
{
  "logs": [],
  "status": 0,
}
`;

exports[`Check samples Sample: processBuilderBlocks 1`] = `
{
  "logs": [],
  "status": 0,
}
`;

exports[`Check samples Sample: promise 1`] = `
{
  "logs": [
    [
      "promise/src/classes/Promise.cls",
      "Warning: line 65 at 17-21: 'then' is currently a legal method name but is a reserved identifier in Apex so should be avoided",
    ],
  ],
  "status": 0,
}
`;

exports[`Check samples Sample: promiseV3 1`] = `
{
  "logs": [
    [
      "force-app/main/default/classes/Chain.cls",
      "Missing: line 12 at 14-45: No matching method found for 'getAsyncApexJobResult' on 'System.FinalizerContext' taking no arguments",
      "Missing: line 23 at 54-88: No matching method found for 'getAsyncApexJobException' on 'System.FinalizerContext' taking no arguments",
    ],
    [
      "force-app/main/default/classes/Promise.cls",
      "Warning: line 5 at 17-21: 'then' is currently a legal method name but is a reserved identifier in Apex so should be avoided",
    ],
  ],
  "status": 4,
}
`;

exports[`Check samples Sample: q 1`] = `
{
  "logs": [],
  "status": 0,
}
`;

exports[`Check samples Sample: quiz-host-app 1`] = `
{
  "logs": [],
  "status": 0,
}
`;

exports[`Check samples Sample: rflib 1`] = `
{
  "logs": [
    [
      "rflib/main/default/classes/rflib_ApplicationEventArchiveCleanup.cls",
      "Missing: line 35 at 50-96: Unknown field 'SObjectType' on SObject 'Schema.rflib_Application_Event_Archive__b'",
    ],
    [
      "rflib/main/default/classes/rflib_DefaultLogger.cls",
      "Warning: line 340 at 8-109: Local variable is hiding class field 'logMessages', see rflib/main/default/classes/rflib_DefaultLogger.cls: line 54 at 18-43",
    ],
    [
      "rflib/main/default/classes/rflib_LogArchiveCleanup.cls",
      "Missing: line 35 at 56-89: Unknown field 'SObjectType' on SObject 'Schema.rflib_Logs_Archive__b'",
    ],
    [
      "rflib/main/default/classes/rflib_LogArchiveController.cls",
      "Missing: line 102 at 63-96: Unknown field 'SObjectType' on SObject 'Schema.rflib_Logs_Archive__b'",
      "Missing: line 123 at 63-96: Unknown field 'SObjectType' on SObject 'Schema.rflib_Logs_Archive__b'",
    ],
    [
      "rflib/main/default/classes/rflib_SOQL.cls",
      "Warning: line 1145 at 24-26: 'of' is currently a legal method name but is a reserved identifier in Apex so should be avoided",
      "Warning: line 153 at 17-19: 'of' is currently a legal method name but is a reserved identifier in Apex so should be avoided",
      "Warning: line 1601 at 23-26: 'set' is currently a legal method name but is a reserved identifier in Apex so should be avoided",
      "Warning: line 1637 at 25-27: 'of' is currently a legal method name but is a reserved identifier in Apex so should be avoided",
      "Warning: line 1988 at 28-31: 'set' is currently a legal method name but is a reserved identifier in Apex so should be avoided",
      "Warning: line 1994 at 29-32: 'set' is currently a legal method name but is a reserved identifier in Apex so should be avoided",
      "Warning: line 238 at 18-20: 'of' is currently a legal method name but is a reserved identifier in Apex so should be avoided",
      "Warning: line 336 at 29-31: 'of' is currently a legal method name but is a reserved identifier in Apex so should be avoided",
      "Warning: line 340 at 29-31: 'of' is currently a legal method name but is a reserved identifier in Apex so should be avoided",
    ],
    [
      "rflib/test/default/classes/rflib_LogArchiveControllerTest.cls",
      "Warning: line 110 at 8-128: Local variable is hiding class field 'result', see rflib/test/default/classes/rflib_LogArchiveControllerTest.cls: line 36:25 to 38:6",
      "Warning: line 129 at 8-120: Local variable is hiding class field 'result', see rflib/test/default/classes/rflib_LogArchiveControllerTest.cls: line 36:25 to 38:6",
    ],
    [
      "rflib/test/default/classes/rflib_LoggerUtilTest.cls",
      "Warning: line 131 at 8-114: Local variable is hiding class field 'logger', see rflib/test/default/classes/rflib_LoggerUtilTest.cls: line 33 at 25-74",
      "Warning: line 154 at 8-56: Local variable is hiding class field 'logger', see rflib/test/default/classes/rflib_LoggerUtilTest.cls: line 33 at 25-74",
      "Warning: line 180 at 8-56: Local variable is hiding class field 'logger', see rflib/test/default/classes/rflib_LoggerUtilTest.cls: line 33 at 25-74",
      "Warning: line 206 at 8-56: Local variable is hiding class field 'logger', see rflib/test/default/classes/rflib_LoggerUtilTest.cls: line 33 at 25-74",
    ],
    [
      "sfdx-project.json",
      "Warning: line 23 at 8: Package dependency for 'RFLIB@4.1.0-1' ignored as metadata is not available for analysis.",
      "Warning: line 38 at 8: Package dependency for 'RFLIB@4.1.0-1' ignored as metadata is not available for analysis.",
      "Warning: line 41 at 8: Package dependency for 'RFLIB-FS@2.0.0-1' ignored as metadata is not available for analysis.",
      "Warning: line 56 at 8: Package dependency for 'RFLIB@10.0.0-1' ignored as metadata is not available for analysis.",
    ],
  ],
  "status": 4,
}
`;

exports[`Check samples Sample: sObject-Remote 1`] = `
{
  "logs": [],
  "status": 0,
}
`;

exports[`Check samples Sample: salesforce-bot-toolkit 1`] = `
{
  "logs": [],
  "status": 0,
}
`;

exports[`Check samples Sample: salesforce-limit-monitor 1`] = `
{
  "logs": [],
  "status": 0,
}
`;

exports[`Check samples Sample: selector 1`] = `
{
  "logs": [
    [
      "selector/src/classes/Records.cls",
      "Warning: line 28 at 25-28: 'any' is currently a legal method name but is a reserved identifier in Apex so should be avoided",
    ],
    [
      "selector/src/classes/RecordsTest.cls",
      "Warning: line 95 at 35-38: 'any' is currently a legal method name but is a reserved identifier in Apex so should be avoided",
    ],
  ],
  "status": 0,
}
`;

exports[`Check samples Sample: sendgrid-apex 1`] = `
{
  "logs": [],
  "status": 0,
}
`;

exports[`Check samples Sample: sf-sandbox-post-copy 1`] = `
{
  "logs": [],
  "status": 0,
}
`;

exports[`Check samples Sample: sfdc-convert-attachments-to-chatter-files 1`] = `
{
  "logs": [],
  "status": 0,
}
`;

exports[`Check samples Sample: sfdc-oauth-playground 1`] = `
{
  "logs": [],
  "status": 0,
}
`;

exports[`Check samples Sample: sfdc-related-files-lightning 1`] = `
{
  "logs": [],
  "status": 0,
}
`;

exports[`Check samples Sample: sfdc-trigger-framework 1`] = `
{
  "logs": [],
  "status": 0,
}
`;

exports[`Check samples Sample: sfdx-mass-action-scheduler 1`] = `
{
  "logs": [],
  "status": 0,
}
`;

exports[`Check samples Sample: sfdx-simple 1`] = `
{
  "logs": [],
  "status": 0,
}
`;

exports[`Check samples Sample: sirono-common 1`] = `
{
  "logs": [
    [
      "force-app/main/default/classes/CollectionUtil.cls",
      "Warning: line 484 at 23-27: 'sort' is currently a legal method name but is a reserved identifier in Apex so should be avoided",
    ],
    [
      "force-app/test/default/classes/ComparatorsTest.cls",
      "Missing: line 112 at 8-52: No matching method found for 'sort' on 'System.List<System.Double>' taking arguments 'Comparators.ConfigurableComparator', wrong argument types for calling 'public virtual void sort(System.Comparator<System.Double> comparator)'",
      "Missing: line 119 at 8-69: No matching method found for 'sort' on 'System.List<System.Double>' taking arguments 'Comparators.ConfigurableComparator', wrong argument types for calling 'public virtual void sort(System.Comparator<System.Double> comparator)'",
      "Missing: line 126 at 8-70: No matching method found for 'sort' on 'System.List<System.Double>' taking arguments 'Comparators.ConfigurableComparator', wrong argument types for calling 'public virtual void sort(System.Comparator<System.Double> comparator)'",
      "Missing: line 133 at 8-87: No matching method found for 'sort' on 'System.List<System.Double>' taking arguments 'Comparators.ConfigurableComparator', wrong argument types for calling 'public virtual void sort(System.Comparator<System.Double> comparator)'",
      "Missing: line 151 at 8-54: No matching method found for 'sort' on 'System.List<System.Decimal>' taking arguments 'Comparators.ConfigurableComparator', wrong argument types for calling 'public virtual void sort(System.Comparator<System.Decimal> comparator)'",
      "Missing: line 158 at 8-71: No matching method found for 'sort' on 'System.List<System.Decimal>' taking arguments 'Comparators.ConfigurableComparator', wrong argument types for calling 'public virtual void sort(System.Comparator<System.Decimal> comparator)'",
      "Missing: line 165 at 8-72: No matching method found for 'sort' on 'System.List<System.Decimal>' taking arguments 'Comparators.ConfigurableComparator', wrong argument types for calling 'public virtual void sort(System.Comparator<System.Decimal> comparator)'",
      "Missing: line 172 at 8-89: No matching method found for 'sort' on 'System.List<System.Decimal>' taking arguments 'Comparators.ConfigurableComparator', wrong argument types for calling 'public virtual void sort(System.Comparator<System.Decimal> comparator)'",
      "Missing: line 193 at 8-56: No matching method found for 'sort' on 'System.List<System.Datetime>' taking arguments 'Comparators.ConfigurableComparator', wrong argument types for calling 'public virtual void sort(System.Comparator<System.Datetime> comparator)'",
      "Missing: line 200 at 8-73: No matching method found for 'sort' on 'System.List<System.Datetime>' taking arguments 'Comparators.ConfigurableComparator', wrong argument types for calling 'public virtual void sort(System.Comparator<System.Datetime> comparator)'",
      "Missing: line 207 at 8-74: No matching method found for 'sort' on 'System.List<System.Datetime>' taking arguments 'Comparators.ConfigurableComparator', wrong argument types for calling 'public virtual void sort(System.Comparator<System.Datetime> comparator)'",
      "Missing: line 214 at 8-91: No matching method found for 'sort' on 'System.List<System.Datetime>' taking arguments 'Comparators.ConfigurableComparator', wrong argument types for calling 'public virtual void sort(System.Comparator<System.Datetime> comparator)'",
      "Missing: line 235 at 8-48: No matching method found for 'sort' on 'System.List<System.Date>' taking arguments 'Comparators.ConfigurableComparator', wrong argument types for calling 'public virtual void sort(System.Comparator<System.Date> comparator)'",
      "Missing: line 242 at 8-65: No matching method found for 'sort' on 'System.List<System.Date>' taking arguments 'Comparators.ConfigurableComparator', wrong argument types for calling 'public virtual void sort(System.Comparator<System.Date> comparator)'",
      "Missing: line 249 at 8-66: No matching method found for 'sort' on 'System.List<System.Date>' taking arguments 'Comparators.ConfigurableComparator', wrong argument types for calling 'public virtual void sort(System.Comparator<System.Date> comparator)'",
      "Missing: line 256 at 8-83: No matching method found for 'sort' on 'System.List<System.Date>' taking arguments 'Comparators.ConfigurableComparator', wrong argument types for calling 'public virtual void sort(System.Comparator<System.Date> comparator)'",
      "Missing: line 275 at 8-52: No matching method found for 'sort' on 'System.List<System.String>' taking arguments 'Comparators.ConfigurableComparator', wrong argument types for calling 'public virtual void sort(System.Comparator<System.String> comparator)'",
      "Missing: line 282 at 8-69: No matching method found for 'sort' on 'System.List<System.String>' taking arguments 'Comparators.ConfigurableComparator', wrong argument types for calling 'public virtual void sort(System.Comparator<System.String> comparator)'",
      "Missing: line 289 at 8-70: No matching method found for 'sort' on 'System.List<System.String>' taking arguments 'Comparators.ConfigurableComparator', wrong argument types for calling 'public virtual void sort(System.Comparator<System.String> comparator)'",
      "Missing: line 296 at 8-87: No matching method found for 'sort' on 'System.List<System.String>' taking arguments 'Comparators.ConfigurableComparator', wrong argument types for calling 'public virtual void sort(System.Comparator<System.String> comparator)'",
      "Missing: line 303 at 8-73: No matching method found for 'sort' on 'System.List<System.String>' taking arguments 'Comparators.ConfigurableComparator', wrong argument types for calling 'public virtual void sort(System.Comparator<System.String> comparator)'",
      "Missing: line 310 at 8-90: No matching method found for 'sort' on 'System.List<System.String>' taking arguments 'Comparators.ConfigurableComparator', wrong argument types for calling 'public virtual void sort(System.Comparator<System.String> comparator)'",
      "Missing: line 317 at 8-91: No matching method found for 'sort' on 'System.List<System.String>' taking arguments 'Comparators.ConfigurableComparator', wrong argument types for calling 'public virtual void sort(System.Comparator<System.String> comparator)'",
      "Missing: line 324 at 8-108: No matching method found for 'sort' on 'System.List<System.String>' taking arguments 'Comparators.ConfigurableComparator', wrong argument types for calling 'public virtual void sort(System.Comparator<System.String> comparator)'",
      "Missing: line 34 at 8-54: No matching method found for 'sort' on 'System.List<System.Integer>' taking arguments 'Comparators.ConfigurableComparator', wrong argument types for calling 'public virtual void sort(System.Comparator<System.Integer> comparator)'",
      "Missing: line 344 at 8-80: No matching method found for 'sort' on 'System.List<Schema.Contact>' taking arguments 'Comparators.ConfigurableComparator', wrong argument types for calling 'public virtual void sort(System.Comparator<Schema.Contact> comparator)'",
      "Missing: line 351 at 8-97: No matching method found for 'sort' on 'System.List<Schema.Contact>' taking arguments 'Comparators.ConfigurableComparator', wrong argument types for calling 'public virtual void sort(System.Comparator<Schema.Contact> comparator)'",
      "Missing: line 358 at 8-98: No matching method found for 'sort' on 'System.List<Schema.Contact>' taking arguments 'Comparators.ConfigurableComparator', wrong argument types for calling 'public virtual void sort(System.Comparator<Schema.Contact> comparator)'",
      "Missing: line 365 at 8-115: No matching method found for 'sort' on 'System.List<Schema.Contact>' taking arguments 'Comparators.ConfigurableComparator', wrong argument types for calling 'public virtual void sort(System.Comparator<Schema.Contact> comparator)'",
      "Missing: line 372 at 8-81: No matching method found for 'sort' on 'System.List<Schema.Contact>' taking arguments 'Comparators.ConfigurableComparator', wrong argument types for calling 'public virtual void sort(System.Comparator<Schema.Contact> comparator)'",
      "Missing: line 379 at 8-98: No matching method found for 'sort' on 'System.List<Schema.Contact>' taking arguments 'Comparators.ConfigurableComparator', wrong argument types for calling 'public virtual void sort(System.Comparator<Schema.Contact> comparator)'",
      "Missing: line 386 at 8-99: No matching method found for 'sort' on 'System.List<Schema.Contact>' taking arguments 'Comparators.ConfigurableComparator', wrong argument types for calling 'public virtual void sort(System.Comparator<Schema.Contact> comparator)'",
      "Missing: line 393 at 8-116: No matching method found for 'sort' on 'System.List<Schema.Contact>' taking arguments 'Comparators.ConfigurableComparator', wrong argument types for calling 'public virtual void sort(System.Comparator<Schema.Contact> comparator)'",
      "Missing: line 400 at 8-87: No matching method found for 'sort' on 'System.List<Schema.Contact>' taking arguments 'Comparators.ConfigurableComparator', wrong argument types for calling 'public virtual void sort(System.Comparator<Schema.Contact> comparator)'",
      "Missing: line 407 at 8-104: No matching method found for 'sort' on 'System.List<Schema.Contact>' taking arguments 'Comparators.ConfigurableComparator', wrong argument types for calling 'public virtual void sort(System.Comparator<Schema.Contact> comparator)'",
      "Missing: line 41 at 8-71: No matching method found for 'sort' on 'System.List<System.Integer>' taking arguments 'Comparators.ConfigurableComparator', wrong argument types for calling 'public virtual void sort(System.Comparator<System.Integer> comparator)'",
      "Missing: line 414 at 8-105: No matching method found for 'sort' on 'System.List<Schema.Contact>' taking arguments 'Comparators.ConfigurableComparator', wrong argument types for calling 'public virtual void sort(System.Comparator<Schema.Contact> comparator)'",
      "Missing: line 421 at 8-122: No matching method found for 'sort' on 'System.List<Schema.Contact>' taking arguments 'Comparators.ConfigurableComparator', wrong argument types for calling 'public virtual void sort(System.Comparator<Schema.Contact> comparator)'",
      "Missing: line 48 at 8-72: No matching method found for 'sort' on 'System.List<System.Integer>' taking arguments 'Comparators.ConfigurableComparator', wrong argument types for calling 'public virtual void sort(System.Comparator<System.Integer> comparator)'",
      "Missing: line 55 at 8-89: No matching method found for 'sort' on 'System.List<System.Integer>' taking arguments 'Comparators.ConfigurableComparator', wrong argument types for calling 'public virtual void sort(System.Comparator<System.Integer> comparator)'",
      "Missing: line 73 at 8-48: No matching method found for 'sort' on 'System.List<System.Long>' taking arguments 'Comparators.ConfigurableComparator', wrong argument types for calling 'public virtual void sort(System.Comparator<System.Long> comparator)'",
      "Missing: line 80 at 8-65: No matching method found for 'sort' on 'System.List<System.Long>' taking arguments 'Comparators.ConfigurableComparator', wrong argument types for calling 'public virtual void sort(System.Comparator<System.Long> comparator)'",
      "Missing: line 87 at 8-66: No matching method found for 'sort' on 'System.List<System.Long>' taking arguments 'Comparators.ConfigurableComparator', wrong argument types for calling 'public virtual void sort(System.Comparator<System.Long> comparator)'",
      "Missing: line 94 at 8-83: No matching method found for 'sort' on 'System.List<System.Long>' taking arguments 'Comparators.ConfigurableComparator', wrong argument types for calling 'public virtual void sort(System.Comparator<System.Long> comparator)'",
    ],
  ],
  "status": 4,
}
`;

exports[`Check samples Sample: sobject-work-queue 1`] = `
{
  "logs": [
    [
      "force-app/main/default/classes/SObjectWork.cls",
      "Warning: line 76 at 20-23: 'set' is currently a legal method name but is a reserved identifier in Apex so should be avoided",
    ],
    [
      "force-app/main/default/classes/SchemaCache.cls",
      "Warning: line 64 at 37-43: 'object' is currently a legal method name but is a reserved identifier in Apex so should be avoided",
    ],
  ],
  "status": 0,
}
`;

exports[`Check samples Sample: soql-secure 1`] = `
{
  "logs": [
    [
      "soql-secure/src/classes/ConditionBuilder.cls",
      "Error: line 13 at 2-14: Unreachable block or statement",
    ],
  ],
  "status": 4,
}
`;

exports[`Check samples Sample: survey-force 1`] = `
{
  "logs": [
    [
      "force-app/main/default/classes/CSUtils.cls",
      "Warning: line 112 at 22-26: 'join' is currently a legal method name but is a reserved identifier in Apex so should be avoided",
      "Warning: line 127 at 22-26: 'join' is currently a legal method name but is a reserved identifier in Apex so should be avoided",
    ],
  ],
  "status": 0,
}
`;

exports[`Check samples Sample: twilio-salesforce 1`] = `
{
  "logs": [
    [
      "twilio-salesforce/src/classes/TwilioAccount.cls",
      "Warning: line 257 at 25-33: 'activate' is currently a legal method name but is a reserved identifier in Apex so should be avoided",
    ],
    [
      "twilio-salesforce/src/classes/TwilioCapability.cls",
      "Warning: line 249 at 26-30: 'join' is currently a legal method name but is a reserved identifier in Apex so should be avoided",
    ],
    [
      "twilio-salesforce/src/classes/TwilioQueue.cls",
      "Error: line 26 at 8-20: Unreachable block or statement",
    ],
    [
      "twilio-salesforce/src/classes/TwilioResource.cls",
      "Warning: line 290 at 3-52: Local variable is hiding class field 'properties', see twilio-salesforce/src/classes/TwilioResource.cls: line 132 at 10-41",
    ],
    [
      "twilio-salesforce/src/classes/TwilioRestException.cls",
      "Warning: line 66 at 8-27: Local variable is hiding class field 'message', see twilio-salesforce/src/classes/TwilioRestException.cls: line 28 at 25-40",
      "Warning: line 67 at 8-30: Local variable is hiding class field 'moreInfo', see twilio-salesforce/src/classes/TwilioRestException.cls: line 31 at 25-41",
      "Warning: line 68 at 8-32: Local variable is hiding class field 'errorCode', see twilio-salesforce/src/classes/TwilioRestException.cls: line 25 at 25-43",
    ],
    [
      "twilio-salesforce/src/classes/TwilioTRCapability.cls",
      "Warning: line 183 at 26-30: 'join' is currently a legal method name but is a reserved identifier in Apex so should be avoided",
    ],
  ],
  "status": 4,
}
`;

exports[`Check samples Sample: user-access-visualization 1`] = `
{
  "logs": [],
  "status": 0,
}
`;

exports[`Check samples Sample: visualforce-table-grid 1`] = `
{
  "logs": [
    [
      "visualforce-table-grid/src/classes/SchemaCache.cls",
      "Warning: line 92 at 37-43: 'object' is currently a legal method name but is a reserved identifier in Apex so should be avoided",
    ],
    [
      "visualforce-table-grid/src/classes/SelectOptionSorter.cls",
      "Warning: line 43 at 23-27: 'sort' is currently a legal method name but is a reserved identifier in Apex so should be avoided",
    ],
    [
      "visualforce-table-grid/src/classes/TableGridController.cls",
      "Warning: line 324 at 5-31: Local variable is hiding class field 'settings', see visualforce-table-grid/src/classes/TableGridController.cls: line 78 at 12-39",
    ],
  ],
  "status": 0,
}
`;

exports[`Check samples Sample: visualforce-typeahead 1`] = `
{
  "logs": [],
  "status": 0,
}
`;<|MERGE_RESOLUTION|>--- conflicted
+++ resolved
@@ -53,8 +53,8 @@
 {
   "logs": [
     [
-      "Angular/AngularJSDemoController.cls",
-      "Error: line 1: Type 'AngularJSDemoController' is defined, but meta file is missing for 'Angular/AngularJSDemoController.cls'",
+      "AngularJSDemoController.cls",
+      "Error: line 1: Type 'AngularJSDemoController' is defined, but meta file is missing for 'AngularJSDemoController.cls'",
     ],
   ],
   "status": 4,
@@ -244,7 +244,7 @@
 {
   "logs": [
     [
-      "Centralized-Salesforce-Dev-Framework/src/classes/DateService.cls",
+      "src/classes/DateService.cls",
       "Error: line 291 at 2-14: Unreachable block or statement",
     ],
   ],
@@ -463,19 +463,19 @@
 {
   "logs": [
     [
-      "CustomMetadataLoader/custom_md_loader/classes/MetadataMapperCustom.cls",
-      "Warning: line 48 at 8-55: Local variable is hiding class field 'srcFieldNames', see CustomMetadataLoader/custom_md_loader/classes/MetadataMapperDefault.cls: line 17 at 10-37",
-    ],
-    [
-      "CustomMetadataLoader/custom_md_loader/classes/MetadataMapperSimple.cls",
-      "Warning: line 41 at 6-53: Local variable is hiding class field 'srcFieldNames', see CustomMetadataLoader/custom_md_loader/classes/MetadataMapperDefault.cls: line 17 at 10-37",
-    ],
-    [
-      "CustomMetadataLoader/custom_md_loader/classes/MetadataService.cls",
+      "custom_md_loader/classes/MetadataMapperCustom.cls",
+      "Warning: line 48 at 8-55: Local variable is hiding class field 'srcFieldNames', see custom_md_loader/classes/MetadataMapperDefault.cls: line 17 at 10-37",
+    ],
+    [
+      "custom_md_loader/classes/MetadataMapperSimple.cls",
+      "Warning: line 41 at 6-53: Local variable is hiding class field 'srcFieldNames', see custom_md_loader/classes/MetadataMapperDefault.cls: line 17 at 10-37",
+    ],
+    [
+      "custom_md_loader/classes/MetadataService.cls",
       "Warning: line 9124 at 43-51: 'retrieve' is currently a legal method name but is a reserved identifier in Apex so should be avoided",
     ],
     [
-      "CustomMetadataLoader/custom_md_loader/classes/MetadataWrapperApiLoader.cls",
+      "custom_md_loader/classes/MetadataWrapperApiLoader.cls",
       "Error: line 27 at 8-15: Unreachable block or statement",
     ],
   ],
@@ -651,8 +651,8 @@
 {
   "logs": [
     [
-      "EnhancedLightningGrid/classes/sdgPathParser.cls",
-      "Warning: line 22 at 8-26: Local variable is hiding class field 'newpath', see EnhancedLightningGrid/classes/sdgPathParser.cls: line 10 at 12-54",
+      "classes/sdgPathParser.cls",
+      "Warning: line 22 at 8-26: Local variable is hiding class field 'newpath', see classes/sdgPathParser.cls: line 10 at 12-54",
     ],
   ],
   "status": 0,
@@ -706,44 +706,44 @@
 {
   "logs": [
     [
-      "Force.com-Helper-Classes/src/classes/Async.cls",
-      "Error: line 1: Type 'Async' is defined, but meta file is missing for 'Force.com-Helper-Classes/src/classes/Async.cls'",
-    ],
-    [
-      "Force.com-Helper-Classes/src/classes/Async_Test.cls",
-      "Error: line 1: Type 'Async_Test' is defined, but meta file is missing for 'Force.com-Helper-Classes/src/classes/Async_Test.cls'",
-    ],
-    [
-      "Force.com-Helper-Classes/src/classes/InvokeUpdateTriggerBatch.cls",
-      "Error: line 1: Type 'InvokeUpdateTriggerBatch' is defined, but meta file is missing for 'Force.com-Helper-Classes/src/classes/InvokeUpdateTriggerBatch.cls'",
-    ],
-    [
-      "Force.com-Helper-Classes/src/classes/InvokeUpdateTriggerBatch_Test.cls",
-      "Error: line 1: Type 'InvokeUpdateTriggerBatch_Test' is defined, but meta file is missing for 'Force.com-Helper-Classes/src/classes/InvokeUpdateTriggerBatch_Test.cls'",
-    ],
-    [
-      "Force.com-Helper-Classes/src/classes/SearchHelper.cls",
-      "Error: line 1: Type 'SearchHelper' is defined, but meta file is missing for 'Force.com-Helper-Classes/src/classes/SearchHelper.cls'",
-    ],
-    [
-      "Force.com-Helper-Classes/src/classes/SearchHelper_Test.cls",
-      "Error: line 1: Type 'SearchHelper_Test' is defined, but meta file is missing for 'Force.com-Helper-Classes/src/classes/SearchHelper_Test.cls'",
-    ],
-    [
-      "Force.com-Helper-Classes/src/classes/StateFormatter.cls",
-      "Error: line 1: Type 'StateFormatter' is defined, but meta file is missing for 'Force.com-Helper-Classes/src/classes/StateFormatter.cls'",
-    ],
-    [
-      "Force.com-Helper-Classes/src/classes/StateFormatter_Test.cls",
-      "Error: line 1: Type 'StateFormatter_Test' is defined, but meta file is missing for 'Force.com-Helper-Classes/src/classes/StateFormatter_Test.cls'",
-    ],
-    [
-      "Force.com-Helper-Classes/src/classes/SuperMap.cls",
-      "Error: line 1: Type 'SuperMap' is defined, but meta file is missing for 'Force.com-Helper-Classes/src/classes/SuperMap.cls'",
-    ],
-    [
-      "Force.com-Helper-Classes/src/classes/SuperMap_Test.cls",
-      "Error: line 1: Type 'SuperMap_Test' is defined, but meta file is missing for 'Force.com-Helper-Classes/src/classes/SuperMap_Test.cls'",
+      "src/classes/Async.cls",
+      "Error: line 1: Type 'Async' is defined, but meta file is missing for 'src/classes/Async.cls'",
+    ],
+    [
+      "src/classes/Async_Test.cls",
+      "Error: line 1: Type 'Async_Test' is defined, but meta file is missing for 'src/classes/Async_Test.cls'",
+    ],
+    [
+      "src/classes/InvokeUpdateTriggerBatch.cls",
+      "Error: line 1: Type 'InvokeUpdateTriggerBatch' is defined, but meta file is missing for 'src/classes/InvokeUpdateTriggerBatch.cls'",
+    ],
+    [
+      "src/classes/InvokeUpdateTriggerBatch_Test.cls",
+      "Error: line 1: Type 'InvokeUpdateTriggerBatch_Test' is defined, but meta file is missing for 'src/classes/InvokeUpdateTriggerBatch_Test.cls'",
+    ],
+    [
+      "src/classes/SearchHelper.cls",
+      "Error: line 1: Type 'SearchHelper' is defined, but meta file is missing for 'src/classes/SearchHelper.cls'",
+    ],
+    [
+      "src/classes/SearchHelper_Test.cls",
+      "Error: line 1: Type 'SearchHelper_Test' is defined, but meta file is missing for 'src/classes/SearchHelper_Test.cls'",
+    ],
+    [
+      "src/classes/StateFormatter.cls",
+      "Error: line 1: Type 'StateFormatter' is defined, but meta file is missing for 'src/classes/StateFormatter.cls'",
+    ],
+    [
+      "src/classes/StateFormatter_Test.cls",
+      "Error: line 1: Type 'StateFormatter_Test' is defined, but meta file is missing for 'src/classes/StateFormatter_Test.cls'",
+    ],
+    [
+      "src/classes/SuperMap.cls",
+      "Error: line 1: Type 'SuperMap' is defined, but meta file is missing for 'src/classes/SuperMap.cls'",
+    ],
+    [
+      "src/classes/SuperMap_Test.cls",
+      "Error: line 1: Type 'SuperMap_Test' is defined, but meta file is missing for 'src/classes/SuperMap_Test.cls'",
     ],
   ],
   "status": 4,
@@ -768,12 +768,12 @@
 {
   "logs": [
     [
-      "Forceea-data-factory/force-app/main/forceea/classes/Main/FObject.cls",
-      "Warning: line 2625 at 8-59: Local variable is hiding class field 'permutationValues', see Forceea-data-factory/force-app/main/forceea/classes/Main/FObject.cls: line 501 at 11-75",
-    ],
-    [
-      "Forceea-data-factory/force-app/main/forceea/classes/Main/ForceeaService.cls",
-      "Warning: line 551 at 8-77: Local variable is hiding class field 'info', see Forceea-data-factory/force-app/main/forceea/classes/Main/ForceeaService.cls: line 34 at 24-45",
+      "force-app/main/forceea/classes/Main/FObject.cls",
+      "Warning: line 2625 at 8-59: Local variable is hiding class field 'permutationValues', see force-app/main/forceea/classes/Main/FObject.cls: line 501 at 11-75",
+    ],
+    [
+      "force-app/main/forceea/classes/Main/ForceeaService.cls",
+      "Warning: line 551 at 8-77: Local variable is hiding class field 'info', see force-app/main/forceea/classes/Main/ForceeaService.cls: line 34 at 24-45",
     ],
   ],
   "status": 0,
@@ -1022,12 +1022,12 @@
 {
   "logs": [
     [
-      "Milestones-PM/src/classes/Milestone1_Summary2.cls",
+      "src/classes/Milestone1_Summary2.cls",
       "Error: line 98 at 20-32: Unreachable block or statement",
     ],
     [
-      "Milestones-PM/src/classes/Milestone1_XML_Export_Utility.cls",
-      "Warning: line 51 at 8-37: Local variable is hiding class field 'project', see Milestones-PM/src/classes/Milestone1_XML_Export_Utility.cls: line 31 at 12-42",
+      "src/classes/Milestone1_XML_Export_Utility.cls",
+      "Warning: line 51 at 8-37: Local variable is hiding class field 'project', see src/classes/Milestone1_XML_Export_Utility.cls: line 31 at 12-42",
     ],
   ],
   "status": 4,
@@ -1345,13 +1345,13 @@
 {
   "logs": [
     [
-      "ObjectMerge/src/classes/ObjectMergeHandleUsers.cls",
-      "Warning: line 158 at 8-62: Local variable is hiding class field 'userIdsToDeactivate', see ObjectMerge/src/classes/ObjectMergeHandleUsers.cls: line 35 at 12-40",
-    ],
-    [
-      "ObjectMerge/src/classes/ObjectMergeUtility.cls",
-      "Warning: line 229 at 16-60: Local variable is hiding class field 'fieldNames', see ObjectMerge/src/classes/ObjectMergeUtility.cls: line 215 at 16-34",
-      "Warning: line 230 at 16-53: Local variable is hiding class field 'ids', see ObjectMerge/src/classes/ObjectMergeUtility.cls: line 216 at 16-27",
+      "src/classes/ObjectMergeHandleUsers.cls",
+      "Warning: line 158 at 8-62: Local variable is hiding class field 'userIdsToDeactivate', see src/classes/ObjectMergeHandleUsers.cls: line 35 at 12-40",
+    ],
+    [
+      "src/classes/ObjectMergeUtility.cls",
+      "Warning: line 229 at 16-60: Local variable is hiding class field 'fieldNames', see src/classes/ObjectMergeUtility.cls: line 215 at 16-34",
+      "Warning: line 230 at 16-53: Local variable is hiding class field 'ids', see src/classes/ObjectMergeUtility.cls: line 216 at 16-27",
     ],
   ],
   "status": 0,
@@ -1362,8 +1362,8 @@
 {
   "logs": [
     [
-      "Query.apex/src/classes/Query.cls",
-      "Warning: line 2206 at 8-25: Local variable is hiding class field 'count', see Query.apex/src/classes/Query.cls: line 1736 at 18-41",
+      "src/classes/Query.cls",
+      "Warning: line 2206 at 8-25: Local variable is hiding class field 'count', see src/classes/Query.cls: line 1736 at 18-41",
     ],
   ],
   "status": 0,
@@ -1493,13 +1493,13 @@
 {
   "logs": [
     [
-      "Zippex/classes/Puff.cls",
-      "Warning: line 594 at 8-49: Local variable is hiding class field 'lencnt', see Zippex/classes/Puff.cls: line 460 at 12-54",
-      "Warning: line 595 at 8-49: Local variable is hiding class field 'lensym', see Zippex/classes/Puff.cls: line 460 at 12-87",
-      "Warning: line 596 at 8-50: Local variable is hiding class field 'distcnt', see Zippex/classes/Puff.cls: line 461 at 12-55",
-      "Warning: line 597 at 8-50: Local variable is hiding class field 'distsym', see Zippex/classes/Puff.cls: line 461 at 12-89",
-      "Warning: line 598 at 8-39: Local variable is hiding class field 'lencode', see Zippex/classes/Puff.cls: line 462 at 12-44",
-      "Warning: line 599 at 8-40: Local variable is hiding class field 'distcode', see Zippex/classes/Puff.cls: line 462 at 12-70",
+      "classes/Puff.cls",
+      "Warning: line 594 at 8-49: Local variable is hiding class field 'lencnt', see classes/Puff.cls: line 460 at 12-54",
+      "Warning: line 595 at 8-49: Local variable is hiding class field 'lensym', see classes/Puff.cls: line 460 at 12-87",
+      "Warning: line 596 at 8-50: Local variable is hiding class field 'distcnt', see classes/Puff.cls: line 461 at 12-55",
+      "Warning: line 597 at 8-50: Local variable is hiding class field 'distsym', see classes/Puff.cls: line 461 at 12-89",
+      "Warning: line 598 at 8-39: Local variable is hiding class field 'lencode', see classes/Puff.cls: line 462 at 12-44",
+      "Warning: line 599 at 8-40: Local variable is hiding class field 'distcode', see classes/Puff.cls: line 462 at 12-70",
     ],
   ],
   "status": 0,
@@ -1595,7 +1595,7 @@
 {
   "logs": [
     [
-      "apex-mdapi/apex-mdapi/src/classes/MetadataService.cls",
+      "apex-mdapi/src/classes/MetadataService.cls",
       "Warning: line 13342 at 43-51: 'retrieve' is currently a legal method name but is a reserved identifier in Apex so should be avoided",
     ],
   ],
@@ -1607,16 +1607,16 @@
 {
   "logs": [
     [
-      "apex-query-builder/src/classes/QueryBuilder.cls",
-      "Warning: line 1481 at 8-33: Local variable is hiding class field 'result', see apex-query-builder/src/classes/QueryBuilder.cls: line 61 at 12-33",
-      "Warning: line 1547 at 8-33: Local variable is hiding class field 'result', see apex-query-builder/src/classes/QueryBuilder.cls: line 61 at 12-33",
-      "Warning: line 1586 at 12-66: Local variable is hiding class field 'result', see apex-query-builder/src/classes/QueryBuilder.cls: line 61 at 12-33",
-      "Warning: line 1632 at 8-44: Local variable is hiding class field 'result', see apex-query-builder/src/classes/QueryBuilder.cls: line 61 at 12-33",
-      "Warning: line 1665 at 8-38: Local variable is hiding class field 'result', see apex-query-builder/src/classes/QueryBuilder.cls: line 61 at 12-33",
-      "Warning: line 1684 at 8-48: Local variable is hiding class field 'result', see apex-query-builder/src/classes/QueryBuilder.cls: line 61 at 12-33",
-      "Warning: line 1699 at 8-48: Local variable is hiding class field 'result', see apex-query-builder/src/classes/QueryBuilder.cls: line 61 at 12-33",
-      "Warning: line 1721 at 8-64: Local variable is hiding class field 'result', see apex-query-builder/src/classes/QueryBuilder.cls: line 61 at 12-33",
-      "Warning: line 780 at 8-46: Local variable is hiding class field 'result', see apex-query-builder/src/classes/QueryBuilder.cls: line 61 at 12-33",
+      "src/classes/QueryBuilder.cls",
+      "Warning: line 1481 at 8-33: Local variable is hiding class field 'result', see src/classes/QueryBuilder.cls: line 61 at 12-33",
+      "Warning: line 1547 at 8-33: Local variable is hiding class field 'result', see src/classes/QueryBuilder.cls: line 61 at 12-33",
+      "Warning: line 1586 at 12-66: Local variable is hiding class field 'result', see src/classes/QueryBuilder.cls: line 61 at 12-33",
+      "Warning: line 1632 at 8-44: Local variable is hiding class field 'result', see src/classes/QueryBuilder.cls: line 61 at 12-33",
+      "Warning: line 1665 at 8-38: Local variable is hiding class field 'result', see src/classes/QueryBuilder.cls: line 61 at 12-33",
+      "Warning: line 1684 at 8-48: Local variable is hiding class field 'result', see src/classes/QueryBuilder.cls: line 61 at 12-33",
+      "Warning: line 1699 at 8-48: Local variable is hiding class field 'result', see src/classes/QueryBuilder.cls: line 61 at 12-33",
+      "Warning: line 1721 at 8-64: Local variable is hiding class field 'result', see src/classes/QueryBuilder.cls: line 61 at 12-33",
+      "Warning: line 780 at 8-46: Local variable is hiding class field 'result', see src/classes/QueryBuilder.cls: line 61 at 12-33",
     ],
   ],
   "status": 0,
@@ -1776,11 +1776,11 @@
 {
   "logs": [
     [
-      "apex-toolingapi/examples/code_coverage_chart/src/classes/CodeCoverageChartCtrl.cls",
-      "Error: line 1: Type 'CodeCoverageChartCtrl' is defined, but meta file is missing for 'apex-toolingapi/examples/code_coverage_chart/src/classes/CodeCoverageChartCtrl.cls'",
-    ],
-    [
-      "apex-toolingapi/src/classes/ToolingAPI.cls",
+      "examples/code_coverage_chart/src/classes/CodeCoverageChartCtrl.cls",
+      "Error: line 1: Type 'CodeCoverageChartCtrl' is defined, but meta file is missing for 'examples/code_coverage_chart/src/classes/CodeCoverageChartCtrl.cls'",
+    ],
+    [
+      "src/classes/ToolingAPI.cls",
       "Warning: line 122 at 38-46: 'retrieve' is currently a legal method name but is a reserved identifier in Apex so should be avoided",
       "Warning: line 126 at 38-46: 'retrieve' is currently a legal method name but is a reserved identifier in Apex so should be avoided",
     ],
@@ -1925,9 +1925,6 @@
 {
   "logs": [
     [
-<<<<<<< HEAD
-      "df12-apex-enterprise-patterns/df12/src/classes/SObjectSelector.cls",
-=======
       "df12/src/classes/OpportunitiesTest.cls",
       "Error: line 33 at 22-45: Method with @IsTest or @TestSetup annotation must be in a class with @IsTest annotation",
       "Error: line 43 at 22-57: Method with @IsTest or @TestSetup annotation must be in a class with @IsTest annotation",
@@ -1948,7 +1945,6 @@
     ],
     [
       "df12/src/classes/SObjectSelector.cls",
->>>>>>> 2ce642d4
       "Warning: line 36 at 37-55: Private method overrides have inconsistent behaviour, use global, public or protected",
       "Warning: line 38 at 30-43: Private method overrides have inconsistent behaviour, use global, public or protected",
     ],
@@ -2020,11 +2016,11 @@
 {
   "logs": [
     [
-      "eventlogging/src/classes/Log.cls",
-      "Warning: line 137 at 20-105: Local variable is hiding class field 'limits', see eventlogging/src/classes/Log.cls: line 123 at 15-36",
-    ],
-    [
-      "eventlogging/src/classes/LogTest.cls",
+      "src/classes/Log.cls",
+      "Warning: line 137 at 20-105: Local variable is hiding class field 'limits', see src/classes/Log.cls: line 123 at 15-36",
+    ],
+    [
+      "src/classes/LogTest.cls",
       "Missing: line 19 at 16-39: Unknown field 'Insertion_Statistics__c' on SObject 'Schema.Log__e'",
     ],
   ],
@@ -2146,7 +2142,7 @@
 {
   "logs": [
     [
-      "forcedotcom-enterprise-architecture/src/classes/fflib_SObjectSelector.cls",
+      "src/classes/fflib_SObjectSelector.cls",
       "Warning: line 72 at 33-46: Private method overrides have inconsistent behaviour, use global, public or protected",
       "Warning: line 77 at 40-58: Private method overrides have inconsistent behaviour, use global, public or protected",
     ],
@@ -2187,7 +2183,7 @@
 {
   "logs": [
     [
-      "promise/src/classes/Promise.cls",
+      "src/classes/Promise.cls",
       "Warning: line 65 at 17-21: 'then' is currently a legal method name but is a reserved identifier in Apex so should be avoided",
     ],
   ],
@@ -2307,11 +2303,11 @@
 {
   "logs": [
     [
-      "selector/src/classes/Records.cls",
+      "src/classes/Records.cls",
       "Warning: line 28 at 25-28: 'any' is currently a legal method name but is a reserved identifier in Apex so should be avoided",
     ],
     [
-      "selector/src/classes/RecordsTest.cls",
+      "src/classes/RecordsTest.cls",
       "Warning: line 95 at 35-38: 'any' is currently a legal method name but is a reserved identifier in Apex so should be avoided",
     ],
   ],
@@ -2454,7 +2450,7 @@
 {
   "logs": [
     [
-      "soql-secure/src/classes/ConditionBuilder.cls",
+      "src/classes/ConditionBuilder.cls",
       "Error: line 13 at 2-14: Unreachable block or statement",
     ],
   ],
@@ -2479,29 +2475,29 @@
 {
   "logs": [
     [
-      "twilio-salesforce/src/classes/TwilioAccount.cls",
+      "src/classes/TwilioAccount.cls",
       "Warning: line 257 at 25-33: 'activate' is currently a legal method name but is a reserved identifier in Apex so should be avoided",
     ],
     [
-      "twilio-salesforce/src/classes/TwilioCapability.cls",
+      "src/classes/TwilioCapability.cls",
       "Warning: line 249 at 26-30: 'join' is currently a legal method name but is a reserved identifier in Apex so should be avoided",
     ],
     [
-      "twilio-salesforce/src/classes/TwilioQueue.cls",
+      "src/classes/TwilioQueue.cls",
       "Error: line 26 at 8-20: Unreachable block or statement",
     ],
     [
-      "twilio-salesforce/src/classes/TwilioResource.cls",
-      "Warning: line 290 at 3-52: Local variable is hiding class field 'properties', see twilio-salesforce/src/classes/TwilioResource.cls: line 132 at 10-41",
-    ],
-    [
-      "twilio-salesforce/src/classes/TwilioRestException.cls",
-      "Warning: line 66 at 8-27: Local variable is hiding class field 'message', see twilio-salesforce/src/classes/TwilioRestException.cls: line 28 at 25-40",
-      "Warning: line 67 at 8-30: Local variable is hiding class field 'moreInfo', see twilio-salesforce/src/classes/TwilioRestException.cls: line 31 at 25-41",
-      "Warning: line 68 at 8-32: Local variable is hiding class field 'errorCode', see twilio-salesforce/src/classes/TwilioRestException.cls: line 25 at 25-43",
-    ],
-    [
-      "twilio-salesforce/src/classes/TwilioTRCapability.cls",
+      "src/classes/TwilioResource.cls",
+      "Warning: line 290 at 3-52: Local variable is hiding class field 'properties', see src/classes/TwilioResource.cls: line 132 at 10-41",
+    ],
+    [
+      "src/classes/TwilioRestException.cls",
+      "Warning: line 66 at 8-27: Local variable is hiding class field 'message', see src/classes/TwilioRestException.cls: line 28 at 25-40",
+      "Warning: line 67 at 8-30: Local variable is hiding class field 'moreInfo', see src/classes/TwilioRestException.cls: line 31 at 25-41",
+      "Warning: line 68 at 8-32: Local variable is hiding class field 'errorCode', see src/classes/TwilioRestException.cls: line 25 at 25-43",
+    ],
+    [
+      "src/classes/TwilioTRCapability.cls",
       "Warning: line 183 at 26-30: 'join' is currently a legal method name but is a reserved identifier in Apex so should be avoided",
     ],
   ],
@@ -2520,16 +2516,16 @@
 {
   "logs": [
     [
-      "visualforce-table-grid/src/classes/SchemaCache.cls",
+      "src/classes/SchemaCache.cls",
       "Warning: line 92 at 37-43: 'object' is currently a legal method name but is a reserved identifier in Apex so should be avoided",
     ],
     [
-      "visualforce-table-grid/src/classes/SelectOptionSorter.cls",
+      "src/classes/SelectOptionSorter.cls",
       "Warning: line 43 at 23-27: 'sort' is currently a legal method name but is a reserved identifier in Apex so should be avoided",
     ],
     [
-      "visualforce-table-grid/src/classes/TableGridController.cls",
-      "Warning: line 324 at 5-31: Local variable is hiding class field 'settings', see visualforce-table-grid/src/classes/TableGridController.cls: line 78 at 12-39",
+      "src/classes/TableGridController.cls",
+      "Warning: line 324 at 5-31: Local variable is hiding class field 'settings', see src/classes/TableGridController.cls: line 78 at 12-39",
     ],
   ],
   "status": 0,
