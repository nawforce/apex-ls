name: Build

on:
  push:
    branches: [ master ]
  pull_request:
    branches: [ master ]
  workflow_dispatch:

jobs:
  build:

    runs-on: ubuntu-latest

    steps:
    - uses: actions/checkout@v2
      with:
        submodules: recursive
    - uses: olafurpg/setup-scala@v10

    - name: Set up JDK 1.8
      uses: actions/setup-java@v2
      with:
        distribution: adopt
        java-version: 8
        cache: "maven"

    - name: Build with Maven
      run: |
        mvn --version
        mvn -B install -Dgpg.skip

<<<<<<< HEAD
    - name: TriggerX
      run: java -cp "apexlink/target/dependency/*:apexlink/target/apexlink.jar" com.nawforce.apexlink.ApexLink -verbose samples/TriggerX/TriggerX

    - name: apex-query-builder
      run: java -cp "apexlink/target/dependency/*:apexlink/target/apexlink.jar" com.nawforce.apexlink.ApexLink -verbose samples/apex-query-builder/apex-query-builder

    - name: salesforce-bot-toolkit
      run: java -cp "apexlink/target/dependency/*:apexlink/target/apexlink.jar" com.nawforce.apexlink.ApexLink -verbose samples/salesforce-bot-toolkit/salesforce-bot-toolkit

    - name: SalesforceDurableStreamingDemo
      run: java -cp "apexlink/target/dependency/*:apexlink/target/apexlink.jar" com.nawforce.apexlink.ApexLink -verbose samples/SalesforceDurableStreamingDemo/SalesforceDurableStreamingDemo

    - name: amoss
      run: java -cp "apexlink/target/dependency/*:apexlink/target/apexlink.jar" com.nawforce.apexlink.ApexLink -verbose samples/amoss/amoss

    - name: SimpleLightningComponents
      run: java -cp "apexlink/target/dependency/*:apexlink/target/apexlink.jar" com.nawforce.apexlink.ApexLink -verbose samples/SimpleLightningComponents/SimpleLightningComponents

    - name: FormulaShare-DX
      run: java -cp "apexlink/target/dependency/*:apexlink/target/apexlink.jar" com.nawforce.apexlink.ApexLink -verbose samples/FormulaShare-DX/FormulaShare-DX

    - name: Apex-for-Xero
      run: java -cp "apexlink/target/dependency/*:apexlink/target/apexlink.jar" com.nawforce.apexlink.ApexLink -verbose samples/Apex-for-Xero/Apex-for-Xero

    - name: sendgrid-apex
      run: java -cp "apexlink/target/dependency/*:apexlink/target/apexlink.jar" com.nawforce.apexlink.ApexLink -verbose samples/sendgrid-apex/sendgrid-apex

    - name: FindNearby
      run: java -cp "apexlink/target/dependency/*:apexlink/target/apexlink.jar" com.nawforce.apexlink.ApexLink -verbose samples/FindNearby

    #- name: promiseV3
    #  run: java -cp "apexlink/target/dependency/*:apexlink/target/apexlink-1.4.2.jar" com.nawforce.apexlink.ApexLink -verbose samples/promiseV3/promiseV3

    # - name: Apex-Opensource-Library
    #  run: java -cp "apexlink/target/dependency/*:apexlink/target/apexlink.jar" com.nawforce.apexlink.ApexLink -verbose samples/Apex-Opensource-Library/Apex-Opensource-Library

    - name: SFDCRules
      run: java -cp "apexlink/target/dependency/*:apexlink/target/apexlink.jar" com.nawforce.apexlink.ApexLink -verbose samples/SFDCRules/SFDCRules

    - name: forcelog
      run: java -cp "apexlink/target/dependency/*:apexlink/target/apexlink.jar" com.nawforce.apexlink.ApexLink -verbose samples/forcelog/forcelog

    - name: Apex-XML-Serializer
      run: java -cp "apexlink/target/dependency/*:apexlink/target/apexlink.jar" com.nawforce.apexlink.ApexLink -verbose samples/Apex-XML-Serializer/Apex-XML-Serializer

    - name: ObjectMerge
      run: java -cp "apexlink/target/dependency/*:apexlink/target/apexlink.jar" com.nawforce.apexlink.ApexLink -verbose samples/ObjectMerge/ObjectMerge

    - name: grid
      run: java -cp "apexlink/target/dependency/*:apexlink/target/apexlink.jar" com.nawforce.apexlink.ApexLink -verbose samples/grid/grid

    - name: soql-secure
      run: java -cp "apexlink/target/dependency/*:apexlink/target/apexlink.jar" com.nawforce.apexlink.ApexLink -verbose samples/soql-secure/soql-secure

    - name: box-salesforce-sdk
      run: java -cp "apexlink/target/dependency/*:apexlink/target/apexlink.jar" com.nawforce.apexlink.ApexLink -verbose samples/box-salesforce-sdk/box-salesforce-sdk

    - name: Angular
      run: java -cp "apexlink/target/dependency/*:apexlink/target/apexlink.jar" com.nawforce.apexlink.ApexLink -verbose samples/Angular/Angular

    - name: Lightweight-Trigger-Framework
      run: java -cp "apexlink/target/dependency/*:apexlink/target/apexlink.jar" com.nawforce.apexlink.ApexLink -verbose samples/Lightweight-Trigger-Framework/Lightweight-Trigger-Framework

    - name: SObjectFabricator
      run: java -cp "apexlink/target/dependency/*:apexlink/target/apexlink.jar" com.nawforce.apexlink.ApexLink -verbose samples/SObjectFabricator/SObjectFabricator

    - name: ApexTriggerHandler
      run: java -cp "apexlink/target/dependency/*:apexlink/target/apexlink.jar" com.nawforce.apexlink.ApexLink -verbose samples/ApexTriggerHandler/ApexTriggerHandler

    - name: forcedotcom-enterprise-architecture
      run: java -cp "apexlink/target/dependency/*:apexlink/target/apexlink.jar" com.nawforce.apexlink.ApexLink -verbose samples/forcedotcom-enterprise-architecture/forcedotcom-enterprise-architecture

    - name: sf-sandbox-post-copy
      run: java -cp "apexlink/target/dependency/*:apexlink/target/apexlink.jar" com.nawforce.apexlink.ApexLink -verbose samples/sf-sandbox-post-copy/sf-sandbox-post-copy

    - name: Multi-File-Uploader-Force
      run: java -cp "apexlink/target/dependency/*:apexlink/target/apexlink.jar" com.nawforce.apexlink.ApexLink -verbose samples/Multi-File-Uploader-Force/Multi-File-Uploader-Force

    - name: logger
      run: java -cp "apexlink/target/dependency/*:apexlink/target/apexlink.jar" com.nawforce.apexlink.ApexLink -verbose samples/logger/logger

    - name: apex-sobjectdataloader
      run: java -cp "apexlink/target/dependency/*:apexlink/target/apexlink.jar" com.nawforce.apexlink.ApexLink -verbose samples/apex-sobjectdataloader/apex-sobjectdataloader

    - name: q
      run: java -cp "apexlink/target/dependency/*:apexlink/target/apexlink.jar" com.nawforce.apexlink.ApexLink -verbose samples/q/q

    - name: MyTriggers
      run: java -cp "apexlink/target/dependency/*:apexlink/target/apexlink.jar" com.nawforce.apexlink.ApexLink -verbose samples/MyTriggers/MyTriggers

    - name: ForceDotComSprintWall
      run: java -cp "apexlink/target/dependency/*:apexlink/target/apexlink.jar" com.nawforce.apexlink.ApexLink -verbose samples/ForceDotComSprintWall/ForceDotComSprintWall

    - name: apex-rest-route
      run: java -cp "apexlink/target/dependency/*:apexlink/target/apexlink.jar" com.nawforce.apexlink.ApexLink -verbose samples/apex-rest-route/apex-rest-route

    - name: flowtoolbelt
      run: java -cp "apexlink/target/dependency/*:apexlink/target/apexlink.jar" com.nawforce.apexlink.ApexLink -verbose samples/flowtoolbelt/flowtoolbelt

    - name: user-access-visualization
      run: java -cp "apexlink/target/dependency/*:apexlink/target/apexlink.jar" com.nawforce.apexlink.ApexLink -verbose samples/user-access-visualization/user-access-visualization

    - name: einstein-ai
      run: java -cp "apexlink/target/dependency/*:apexlink/target/apexlink.jar" com.nawforce.apexlink.ApexLink -verbose samples/einstein-ai/einstein-ai

    - name: purealoe-lwc
      run: java -cp "apexlink/target/dependency/*:apexlink/target/apexlink.jar" com.nawforce.apexlink.ApexLink -verbose samples/purealoe-lwc

    - name: HyperBatch
      run: java -cp "apexlink/target/dependency/*:apexlink/target/apexlink.jar" com.nawforce.apexlink.ApexLink -verbose samples/HyperBatch

    - name: Interactions-for-Student-Recruitment
      run: java -cp "apexlink/target/dependency/*:apexlink/target/apexlink.jar" com.nawforce.apexlink.ApexLink -verbose samples/Interactions-for-Student-Recruitment

    - name: sobject-work-queue
      run: java -cp "apexlink/target/dependency/*:apexlink/target/apexlink.jar" com.nawforce.apexlink.ApexLink -verbose samples/sobject-work-queue/sobject-work-queue

    - name: ffhttp-core
      run: java -cp "apexlink/target/dependency/*:apexlink/target/apexlink.jar" com.nawforce.apexlink.ApexLink -verbose samples/ffhttp-core/ffhttp-core

    - name: Force.com-Toolkit-for-Facebook
      run: java -cp "apexlink/target/dependency/*:apexlink/target/apexlink.jar" com.nawforce.apexlink.ApexLink -verbose samples/Force.com-Toolkit-for-Facebook/Force.com-Toolkit-for-Facebook

    - name: sfdc-oauth-playground
      run: java -cp "apexlink/target/dependency/*:apexlink/target/apexlink.jar" com.nawforce.apexlink.ApexLink -verbose samples/sfdc-oauth-playground/sfdc-oauth-playground

    - name: salesforce-limit-monitor
      run: java -cp "apexlink/target/dependency/*:apexlink/target/apexlink.jar" com.nawforce.apexlink.ApexLink -verbose samples/salesforce-limit-monitor/salesforce-limit-monitor

    - name: Centralized-Salesforce-Dev-Framework
      run: java -cp "apexlink/target/dependency/*:apexlink/target/apexlink.jar" com.nawforce.apexlink.ApexLink -verbose samples/Centralized-Salesforce-Dev-Framework/Centralized-Salesforce-Dev-Framework

    - name: eventlogging
      run: java -cp "apexlink/target/dependency/*:apexlink/target/apexlink.jar" com.nawforce.apexlink.ApexLink -verbose samples/eventlogging/eventlogging

    - name: quiz-host-app
      run: java -cp "apexlink/target/dependency/*:apexlink/target/apexlink.jar" com.nawforce.apexlink.ApexLink -verbose samples/quiz-host-app/quiz-host-app

    - name: sfdc-related-files-lightning
      run: java -cp "apexlink/target/dependency/*:apexlink/target/apexlink.jar" com.nawforce.apexlink.ApexLink -verbose samples/sfdc-related-files-lightning/sfdc-related-files-lightning

    - name: sObject-Remote
      run: java -cp "apexlink/target/dependency/*:apexlink/target/apexlink.jar" com.nawforce.apexlink.ApexLink -verbose samples/sObject-Remote/sObject-Remote

    - name: apex-domainbuilder
      run: java -cp "apexlink/target/dependency/*:apexlink/target/apexlink.jar" com.nawforce.apexlink.ApexLink -verbose samples/apex-domainbuilder/apex-domainbuilder

    - name: Force.com-Helper-Classes
      run: java -cp "apexlink/target/dependency/*:apexlink/target/apexlink.jar" com.nawforce.apexlink.ApexLink -verbose samples/Force.com-Helper-Classes/Force.com-Helper-Classes

    - name: selector
      run: java -cp "apexlink/target/dependency/*:apexlink/target/apexlink.jar" com.nawforce.apexlink.ApexLink -verbose samples/selector/selector

    - name: R-apex
      run: java -cp "apexlink/target/dependency/*:apexlink/target/apexlink.jar" com.nawforce.apexlink.ApexLink -verbose samples/R-apex/R-apex

    #- name: rflib
    #  run: java -cp "apexlink/target/dependency/*:apexlink/target/apexlink.jar" com.nawforce.apexlink.ApexLink -verbose samples/rflib/rflib

    - name: apex-dml-manager
      run: java -cp "apexlink/target/dependency/*:apexlink/target/apexlink.jar" com.nawforce.apexlink.ApexLink -verbose samples/apex-dml-manager/apex-dml-manager

    - name: ConnectApiHelper
      run: java -cp "apexlink/target/dependency/*:apexlink/target/apexlink.jar" com.nawforce.apexlink.ApexLink -verbose samples/ConnectApiHelper/ConnectApiHelper

    - name: sfdc-convert-attachments-to-chatter-files
      run: java -cp "apexlink/target/dependency/*:apexlink/target/apexlink.jar" com.nawforce.apexlink.ApexLink -verbose samples/sfdc-convert-attachments-to-chatter-files/sfdc-convert-attachments-to-chatter-files

    - name: Forceea-data-factory
      run: java -cp "apexlink/target/dependency/*:apexlink/target/apexlink.jar" com.nawforce.apexlink.ApexLink -verbose samples/Forceea-data-factory/Forceea-data-factory/dx

    - name: ApexTestKit
      run: java -cp "apexlink/target/dependency/*:apexlink/target/apexlink.jar" com.nawforce.apexlink.ApexLink -verbose samples/ApexTestKit/ApexTestKit

    - name: jsonparse
      run: java -cp "apexlink/target/dependency/*:apexlink/target/apexlink.jar" com.nawforce.apexlink.ApexLink -verbose samples/jsonparse/jsonparse

    - name: sirono-common
      run: java -cp "apexlink/target/dependency/*:apexlink/target/apexlink.jar" com.nawforce.apexlink.ApexLink -verbose samples/sirono-common/sirono-common

    - name: apex-trigger-actions-framework
      run: java -cp "apexlink/target/dependency/*:apexlink/target/apexlink.jar" com.nawforce.apexlink.ApexLink -verbose samples/apex-trigger-actions-framework/apex-trigger-actions-framework

    - name: esapi
      run: java -cp "apexlink/target/dependency/*:apexlink/target/apexlink.jar" com.nawforce.apexlink.ApexLink -verbose samples/esapi/esapi

    - name: EnhancedLightningGrid
      run: java -cp "apexlink/target/dependency/*:apexlink/target/apexlink.jar" com.nawforce.apexlink.ApexLink -verbose samples/EnhancedLightningGrid/EnhancedLightningGrid

    - name: processBuilderBlocks
      run: java -cp "apexlink/target/dependency/*:apexlink/target/apexlink.jar" com.nawforce.apexlink.ApexLink -verbose samples/processBuilderBlocks/processBuilderBlocks

    - name: promise
      run: java -cp "apexlink/target/dependency/*:apexlink/target/apexlink.jar" com.nawforce.apexlink.ApexLink -verbose samples/promise/promise

    - name: Query.apex
      run: java -cp "apexlink/target/dependency/*:apexlink/target/apexlink.jar" com.nawforce.apexlink.ApexLink -verbose samples/Query.apex/Query.apex

    - name: apex-unified-logging
      run: java -cp "apexlink/target/dependency/*:apexlink/target/apexlink.jar" com.nawforce.apexlink.ApexLink -verbose samples/apex-unified-logging/apex-unified-logging

    - name: Zippex
      run: java -cp "apexlink/target/dependency/*:apexlink/target/apexlink.jar" com.nawforce.apexlink.ApexLink -verbose samples/Zippex/Zippex

    - name: TestDataFactory
      run: java -cp "apexlink/target/dependency/*:apexlink/target/apexlink.jar" com.nawforce.apexlink.ApexLink -verbose samples/TestDataFactory/TestDataFactory

    - name: automation-components
      run: java -cp "apexlink/target/dependency/*:apexlink/target/apexlink.jar" com.nawforce.apexlink.ApexLink -verbose samples/automation-components/automation-components

    - name: force-di
      run: java -cp "apexlink/target/dependency/*:apexlink/target/apexlink.jar" com.nawforce.apexlink.ApexLink -verbose samples/force-di/force-di

    - name: EDA
      run: java -cp "apexlink/target/dependency/*:apexlink/target/apexlink.jar" com.nawforce.apexlink.ApexLink -verbose samples/EDA/EDA

    - name: apex-lambda
      run: java -cp "apexlink/target/dependency/*:apexlink/target/apexlink.jar" com.nawforce.apexlink.ApexLink -verbose samples/apex-lambda/apex-lambda

    - name: sfdx-mass-action-scheduler
      run: java -cp "apexlink/target/dependency/*:apexlink/target/apexlink.jar" com.nawforce.apexlink.ApexLink -verbose samples/sfdx-mass-action-scheduler/sfdx-mass-action-scheduler

    - name: apex-recipes
      run: java -cp "apexlink/target/dependency/*:apexlink/target/apexlink.jar" com.nawforce.apexlink.ApexLink -verbose samples/apex-recipes/apex-recipes

    #- name: NPSP
    #  run: java -cp "apexlink/target/dependency/*:apexlink/target/apexlink.jar" com.nawforce.apexlink.ApexLink -verbose samples/NPSP

    - name: apex-mdapi
      run: java -cp "apexlink/target/dependency/*:apexlink/target/apexlink.jar" com.nawforce.apexlink.ApexLink -verbose samples/apex-mdapi/apex-mdapi

    # - name: apex-rollup
    #  run: java -cp "apexlink/target/dependency/*:apexlink/target/apexlink.jar" com.nawforce.apexlink.ApexLink -verbose samples/apex-rollup/apex-rollup

    # - name: NebulaLogger
    #  run: java -cp "apexlink/target/dependency/*:apexlink/target/apexlink.jar" com.nawforce.apexlink.ApexLink -verbose samples/NebulaLogger/NebulaLogger

    - name: apex-toolingapi
      run: java -cp "apexlink/target/dependency/*:apexlink/target/apexlink.jar" com.nawforce.apexlink.ApexLink -verbose samples/apex-toolingapi/apex-toolingapi

    - name: Automated-Testing-for-Force
      run: java -cp "apexlink/target/dependency/*:apexlink/target/apexlink.jar" com.nawforce.apexlink.ApexLink -verbose samples/Automated-Testing-for-Force/Automated-Testing-for-Force

    - name: CustomMetadataLoader
      run: java -cp "apexlink/target/dependency/*:apexlink/target/apexlink.jar" com.nawforce.apexlink.ApexLink -verbose samples/CustomMetadataLoader/CustomMetadataLoader

    - name: declarative-lookup-rollup-summaries
      run: java -cp "apexlink/target/dependency/*:apexlink/target/apexlink.jar" com.nawforce.apexlink.ApexLink -verbose samples/declarative-lookup-rollup-summaries/declarative-lookup-rollup-summaries

    - name: df12-apex-enterprise-patterns
      run: java -cp "apexlink/target/dependency/*:apexlink/target/apexlink.jar" com.nawforce.apexlink.ApexLink -verbose samples/df12-apex-enterprise-patterns/df12-apex-enterprise-patterns

    - name: df12-deployment-tools
      run: java -cp "apexlink/target/dependency/*:apexlink/target/apexlink.jar" com.nawforce.apexlink.ApexLink -verbose samples/df12-deployment-tools/df12-deployment-tools

    - name: dreamhouse-sfdx
      run: java -cp "apexlink/target/dependency/*:apexlink/target/apexlink.jar" com.nawforce.apexlink.ApexLink -verbose samples/dreamhouse-sfdx/dreamhouse-sfdx

    - name: fflib-apex-mocks
      run: java -cp "apexlink/target/dependency/*:apexlink/target/apexlink.jar" com.nawforce.apexlink.ApexLink -verbose samples/fflib-apex-mocks/fflib-apex-mocks

    - name: fflib-apex-common
      run: |
        cp -r samples/fflib-apex-mocks/fflib-apex-mocks samples/fflib-apex-common
        java -cp "apexlink/target/dependency/*:apexlink/target/apexlink.jar" com.nawforce.apexlink.ApexLink -verbose samples/fflib-apex-common

    - name: fflib-apex-common-samplecode
      run: |
        cp -r samples/fflib-apex-mocks/fflib-apex-mocks samples/fflib-apex-common-samplecode
        cp -r samples/fflib-apex-common/fflib-apex-common samples/fflib-apex-common-samplecode
        java -cp "apexlink/target/dependency/*:apexlink/target/apexlink.jar" com.nawforce.apexlink.ApexLink -verbose samples/fflib-apex-common-samplecode

    - name: at4dx
      run: |
        cp -r samples/fflib-apex-mocks/fflib-apex-mocks samples/at4dx
        cp -r samples/fflib-apex-common/fflib-apex-common samples/at4dx
        cp -r samples/force-di/force-di samples/at4dx
        java -cp "apexlink/target/dependency/*:apexlink/target/apexlink.jar" com.nawforce.apexlink.ApexLink -verbose samples/at4dx

    - name: HEDAP
      run: java -cp "apexlink/target/dependency/*:apexlink/target/apexlink.jar" com.nawforce.apexlink.ApexLink -verbose samples/HEDAP/HEDAP

    - name: Milestones-PM
      run: java -cp "apexlink/target/dependency/*:apexlink/target/apexlink.jar" com.nawforce.apexlink.ApexLink -verbose samples/Milestones-PM/Milestones-PM

    - name: Salesforce-Lookup-Rollup-Summaries
      run: java -cp "apexlink/target/dependency/*:apexlink/target/apexlink.jar" com.nawforce.apexlink.ApexLink -verbose samples/Salesforce-Lookup-Rollup-Summaries/Salesforce-Lookup-Rollup-Summaries

    - name: Salesforce-Test-Factory
      run: java -cp "apexlink/target/dependency/*:apexlink/target/apexlink.jar" com.nawforce.apexlink.ApexLink -verbose samples/Salesforce-Test-Factory/Salesforce-Test-Factory

    - name: sfdc-trigger-framework
      run: java -cp "apexlink/target/dependency/*:apexlink/target/apexlink.jar" com.nawforce.apexlink.ApexLink -verbose samples/sfdc-trigger-framework/sfdc-trigger-framework

    - name: SmartFactory-for-Force.com
      run: java -cp "apexlink/target/dependency/*:apexlink/target/apexlink.jar" com.nawforce.apexlink.ApexLink -verbose samples/SmartFactory-for-Force/SmartFactory-for-Force

    - name: twilio-salesforce
      run: java -cp "apexlink/target/dependency/*:apexlink/target/apexlink.jar" com.nawforce.apexlink.ApexLink -verbose samples/twilio-salesforce/twilio-salesforce

    - name: Visualforce-Multiselect-Picklist
      run: java -cp "apexlink/target/dependency/*:apexlink/target/apexlink.jar" com.nawforce.apexlink.ApexLink -verbose samples/Visualforce-Multiselect-Picklist/Visualforce-Multiselect-Picklist

    - name: visualforce-table-grid
      run: java -cp "apexlink/target/dependency/*:apexlink/target/apexlink.jar" com.nawforce.apexlink.ApexLink -verbose samples/visualforce-table-grid/visualforce-table-grid

    - name: visualforce-typeahead
      run: java -cp "apexlink/target/dependency/*:apexlink/target/apexlink.jar" com.nawforce.apexlink.ApexLink -verbose samples/visualforce-typeahead/visualforce-typeahead

    - name: Cumulus
      run: java -cp "apexlink/target/dependency/*:apexlink/target/apexlink.jar" com.nawforce.apexlink.ApexLink -verbose samples/Cumulus

    - name: TriggerX (Outline Parser)
=======
    - name: TriggerX 
>>>>>>> 39603a33
      run: java -cp "apexlink/target/dependency/*:apexlink/target/apexlink.jar" com.nawforce.apexlink.ApexLink -verbose -nocache -outlinemulti samples/TriggerX/TriggerX

    - name: apex-query-builder 
      run: java -cp "apexlink/target/dependency/*:apexlink/target/apexlink.jar" com.nawforce.apexlink.ApexLink -verbose -nocache -outlinemulti samples/apex-query-builder/apex-query-builder

    - name: salesforce-bot-toolkit 
      run: java -cp "apexlink/target/dependency/*:apexlink/target/apexlink.jar" com.nawforce.apexlink.ApexLink -verbose -nocache -outlinemulti samples/salesforce-bot-toolkit/salesforce-bot-toolkit

    - name: SalesforceDurableStreamingDemo 
      run: java -cp "apexlink/target/dependency/*:apexlink/target/apexlink.jar" com.nawforce.apexlink.ApexLink -verbose -nocache -outlinemulti samples/SalesforceDurableStreamingDemo/SalesforceDurableStreamingDemo

    - name: amoss 
      run: java -cp "apexlink/target/dependency/*:apexlink/target/apexlink.jar" com.nawforce.apexlink.ApexLink -verbose -nocache -outlinemulti samples/amoss/amoss

    - name: SimpleLightningComponents 
      run: java -cp "apexlink/target/dependency/*:apexlink/target/apexlink.jar" com.nawforce.apexlink.ApexLink -verbose -nocache -outlinemulti samples/SimpleLightningComponents/SimpleLightningComponents

    - name: FormulaShare-DX 
      run: java -cp "apexlink/target/dependency/*:apexlink/target/apexlink.jar" com.nawforce.apexlink.ApexLink -verbose -nocache -outlinemulti samples/FormulaShare-DX/FormulaShare-DX

    - name: Apex-for-Xero 
      run: java -cp "apexlink/target/dependency/*:apexlink/target/apexlink.jar" com.nawforce.apexlink.ApexLink -verbose -nocache -outlinemulti samples/Apex-for-Xero/Apex-for-Xero

    - name: sendgrid-apex 
      run: java -cp "apexlink/target/dependency/*:apexlink/target/apexlink.jar" com.nawforce.apexlink.ApexLink -verbose -nocache -outlinemulti samples/sendgrid-apex/sendgrid-apex

    - name: FindNearby 
      run: java -cp "apexlink/target/dependency/*:apexlink/target/apexlink.jar" com.nawforce.apexlink.ApexLink -verbose -nocache -outlinemulti samples/FindNearby

    #- name: promiseV3 
    #  run: java -cp "apexlink/target/dependency/*:apexlink/target/apexlink-1.4.2.jar" com.nawforce.apexlink.ApexLink -verbose -nocache -outlinemulti samples/promiseV3/promiseV3

    # - name: Apex-Opensource-Library 
    #  run: java -cp "apexlink/target/dependency/*:apexlink/target/apexlink.jar" com.nawforce.apexlink.ApexLink -verbose -nocache -outlinemulti samples/Apex-Opensource-Library/Apex-Opensource-Library

    - name: SFDCRules 
      run: java -cp "apexlink/target/dependency/*:apexlink/target/apexlink.jar" com.nawforce.apexlink.ApexLink -verbose -nocache -outlinemulti samples/SFDCRules/SFDCRules

    - name: forcelog 
      run: java -cp "apexlink/target/dependency/*:apexlink/target/apexlink.jar" com.nawforce.apexlink.ApexLink -verbose -nocache -outlinemulti samples/forcelog/forcelog

    - name: Apex-XML-Serializer 
      run: java -cp "apexlink/target/dependency/*:apexlink/target/apexlink.jar" com.nawforce.apexlink.ApexLink -verbose -nocache -outlinemulti samples/Apex-XML-Serializer/Apex-XML-Serializer

    - name: ObjectMerge 
      run: java -cp "apexlink/target/dependency/*:apexlink/target/apexlink.jar" com.nawforce.apexlink.ApexLink -verbose -nocache -outlinemulti samples/ObjectMerge/ObjectMerge

    - name: grid 
      run: java -cp "apexlink/target/dependency/*:apexlink/target/apexlink.jar" com.nawforce.apexlink.ApexLink -verbose -nocache -outlinemulti samples/grid/grid

    - name: soql-secure 
      run: java -cp "apexlink/target/dependency/*:apexlink/target/apexlink.jar" com.nawforce.apexlink.ApexLink -verbose -nocache -outlinemulti samples/soql-secure/soql-secure

    - name: box-salesforce-sdk 
      run: java -cp "apexlink/target/dependency/*:apexlink/target/apexlink.jar" com.nawforce.apexlink.ApexLink -verbose -nocache -outlinemulti samples/box-salesforce-sdk/box-salesforce-sdk

    - name: Angular 
      run: java -cp "apexlink/target/dependency/*:apexlink/target/apexlink.jar" com.nawforce.apexlink.ApexLink -verbose -nocache -outlinemulti samples/Angular/Angular

    - name: Lightweight-Trigger-Framework 
      run: java -cp "apexlink/target/dependency/*:apexlink/target/apexlink.jar" com.nawforce.apexlink.ApexLink -verbose -nocache -outlinemulti samples/Lightweight-Trigger-Framework/Lightweight-Trigger-Framework

    - name: SObjectFabricator 
      run: java -cp "apexlink/target/dependency/*:apexlink/target/apexlink.jar" com.nawforce.apexlink.ApexLink -verbose -nocache -outlinemulti samples/SObjectFabricator/SObjectFabricator

    - name: ApexTriggerHandler 
      run: java -cp "apexlink/target/dependency/*:apexlink/target/apexlink.jar" com.nawforce.apexlink.ApexLink -verbose -nocache -outlinemulti samples/ApexTriggerHandler/ApexTriggerHandler

    - name: forcedotcom-enterprise-architecture 
      run: java -cp "apexlink/target/dependency/*:apexlink/target/apexlink.jar" com.nawforce.apexlink.ApexLink -verbose -nocache -outlinemulti samples/forcedotcom-enterprise-architecture/forcedotcom-enterprise-architecture

    - name: sf-sandbox-post-copy 
      run: java -cp "apexlink/target/dependency/*:apexlink/target/apexlink.jar" com.nawforce.apexlink.ApexLink -verbose -nocache -outlinemulti samples/sf-sandbox-post-copy/sf-sandbox-post-copy

    - name: Multi-File-Uploader-Force 
      run: java -cp "apexlink/target/dependency/*:apexlink/target/apexlink.jar" com.nawforce.apexlink.ApexLink -verbose -nocache -outlinemulti samples/Multi-File-Uploader-Force/Multi-File-Uploader-Force

    - name: logger 
      run: java -cp "apexlink/target/dependency/*:apexlink/target/apexlink.jar" com.nawforce.apexlink.ApexLink -verbose -nocache -outlinemulti samples/logger/logger

    - name: apex-sobjectdataloader 
      run: java -cp "apexlink/target/dependency/*:apexlink/target/apexlink.jar" com.nawforce.apexlink.ApexLink -verbose -nocache -outlinemulti samples/apex-sobjectdataloader/apex-sobjectdataloader

    - name: q 
      run: java -cp "apexlink/target/dependency/*:apexlink/target/apexlink.jar" com.nawforce.apexlink.ApexLink -verbose -nocache -outlinemulti samples/q/q

    - name: MyTriggers 
      run: java -cp "apexlink/target/dependency/*:apexlink/target/apexlink.jar" com.nawforce.apexlink.ApexLink -verbose -nocache -outlinemulti samples/MyTriggers/MyTriggers

    - name: ForceDotComSprintWall 
      run: java -cp "apexlink/target/dependency/*:apexlink/target/apexlink.jar" com.nawforce.apexlink.ApexLink -verbose -nocache -outlinemulti samples/ForceDotComSprintWall/ForceDotComSprintWall

    - name: apex-rest-route 
      run: java -cp "apexlink/target/dependency/*:apexlink/target/apexlink.jar" com.nawforce.apexlink.ApexLink -verbose -nocache -outlinemulti samples/apex-rest-route/apex-rest-route

    - name: flowtoolbelt 
      run: java -cp "apexlink/target/dependency/*:apexlink/target/apexlink.jar" com.nawforce.apexlink.ApexLink -verbose -nocache -outlinemulti samples/flowtoolbelt/flowtoolbelt

    - name: user-access-visualization 
      run: java -cp "apexlink/target/dependency/*:apexlink/target/apexlink.jar" com.nawforce.apexlink.ApexLink -verbose -nocache -outlinemulti samples/user-access-visualization/user-access-visualization

    - name: einstein-ai 
      run: java -cp "apexlink/target/dependency/*:apexlink/target/apexlink.jar" com.nawforce.apexlink.ApexLink -verbose -nocache -outlinemulti samples/einstein-ai/einstein-ai

    - name: purealoe-lwc 
      run: java -cp "apexlink/target/dependency/*:apexlink/target/apexlink.jar" com.nawforce.apexlink.ApexLink -verbose -nocache -outlinemulti samples/purealoe-lwc

    - name: HyperBatch 
      run: java -cp "apexlink/target/dependency/*:apexlink/target/apexlink.jar" com.nawforce.apexlink.ApexLink -verbose -nocache -outlinemulti samples/HyperBatch

    - name: Interactions-for-Student-Recruitment 
      run: java -cp "apexlink/target/dependency/*:apexlink/target/apexlink.jar" com.nawforce.apexlink.ApexLink -verbose -nocache -outlinemulti samples/Interactions-for-Student-Recruitment

    - name: sobject-work-queue 
      run: java -cp "apexlink/target/dependency/*:apexlink/target/apexlink.jar" com.nawforce.apexlink.ApexLink -verbose -nocache -outlinemulti samples/sobject-work-queue/sobject-work-queue

    - name: ffhttp-core 
      run: java -cp "apexlink/target/dependency/*:apexlink/target/apexlink.jar" com.nawforce.apexlink.ApexLink -verbose -nocache -outlinemulti samples/ffhttp-core/ffhttp-core

    - name: Force.com-Toolkit-for-Facebook 
      run: java -cp "apexlink/target/dependency/*:apexlink/target/apexlink.jar" com.nawforce.apexlink.ApexLink -verbose -nocache -outlinemulti samples/Force.com-Toolkit-for-Facebook/Force.com-Toolkit-for-Facebook

    - name: sfdc-oauth-playground 
      run: java -cp "apexlink/target/dependency/*:apexlink/target/apexlink.jar" com.nawforce.apexlink.ApexLink -verbose -nocache -outlinemulti samples/sfdc-oauth-playground/sfdc-oauth-playground

    - name: salesforce-limit-monitor 
      run: java -cp "apexlink/target/dependency/*:apexlink/target/apexlink.jar" com.nawforce.apexlink.ApexLink -verbose -nocache -outlinemulti samples/salesforce-limit-monitor/salesforce-limit-monitor

    - name: Centralized-Salesforce-Dev-Framework 
      run: java -cp "apexlink/target/dependency/*:apexlink/target/apexlink.jar" com.nawforce.apexlink.ApexLink -verbose -nocache -outlinemulti samples/Centralized-Salesforce-Dev-Framework/Centralized-Salesforce-Dev-Framework

<<<<<<< HEAD
    - name: eventlogging (Outline Parser)
=======
    - name: eventlogging 
>>>>>>> 39603a33
      run: java -cp "apexlink/target/dependency/*:apexlink/target/apexlink.jar" com.nawforce.apexlink.ApexLink -verbose -nocache -outlinemulti samples/eventlogging/eventlogging

    - name: quiz-host-app 
      run: java -cp "apexlink/target/dependency/*:apexlink/target/apexlink.jar" com.nawforce.apexlink.ApexLink -verbose -nocache -outlinemulti samples/quiz-host-app/quiz-host-app

    - name: sfdc-related-files-lightning 
      run: java -cp "apexlink/target/dependency/*:apexlink/target/apexlink.jar" com.nawforce.apexlink.ApexLink -verbose -nocache -outlinemulti samples/sfdc-related-files-lightning/sfdc-related-files-lightning

    - name: sObject-Remote 
      run: java -cp "apexlink/target/dependency/*:apexlink/target/apexlink.jar" com.nawforce.apexlink.ApexLink -verbose -nocache -outlinemulti samples/sObject-Remote/sObject-Remote

    - name: apex-domainbuilder 
      run: java -cp "apexlink/target/dependency/*:apexlink/target/apexlink.jar" com.nawforce.apexlink.ApexLink -verbose -nocache -outlinemulti samples/apex-domainbuilder/apex-domainbuilder

    - name: Force.com-Helper-Classes 
      run: java -cp "apexlink/target/dependency/*:apexlink/target/apexlink.jar" com.nawforce.apexlink.ApexLink -verbose -nocache -outlinemulti samples/Force.com-Helper-Classes/Force.com-Helper-Classes

    - name: selector 
      run: java -cp "apexlink/target/dependency/*:apexlink/target/apexlink.jar" com.nawforce.apexlink.ApexLink -verbose -nocache -outlinemulti samples/selector/selector

    - name: R-apex 
      run: java -cp "apexlink/target/dependency/*:apexlink/target/apexlink.jar" com.nawforce.apexlink.ApexLink -verbose -nocache -outlinemulti samples/R-apex/R-apex

    #- name: rflib 
    #  run: java -cp "apexlink/target/dependency/*:apexlink/target/apexlink.jar" com.nawforce.apexlink.ApexLink -verbose -nocache -outlinemulti samples/rflib/rflib

    - name: apex-dml-manager 
      run: java -cp "apexlink/target/dependency/*:apexlink/target/apexlink.jar" com.nawforce.apexlink.ApexLink -verbose -nocache -outlinemulti samples/apex-dml-manager/apex-dml-manager

    - name: ConnectApiHelper 
      run: java -cp "apexlink/target/dependency/*:apexlink/target/apexlink.jar" com.nawforce.apexlink.ApexLink -verbose -nocache -outlinemulti samples/ConnectApiHelper/ConnectApiHelper

    - name: sfdc-convert-attachments-to-chatter-files 
      run: java -cp "apexlink/target/dependency/*:apexlink/target/apexlink.jar" com.nawforce.apexlink.ApexLink -verbose -nocache -outlinemulti samples/sfdc-convert-attachments-to-chatter-files/sfdc-convert-attachments-to-chatter-files

    - name: Forceea-data-factory 
      run: java -cp "apexlink/target/dependency/*:apexlink/target/apexlink.jar" com.nawforce.apexlink.ApexLink -verbose -nocache -outlinemulti samples/Forceea-data-factory/Forceea-data-factory/dx

    - name: ApexTestKit 
      run: java -cp "apexlink/target/dependency/*:apexlink/target/apexlink.jar" com.nawforce.apexlink.ApexLink -verbose -nocache -outlinemulti samples/ApexTestKit/ApexTestKit

    - name: jsonparse 
      run: java -cp "apexlink/target/dependency/*:apexlink/target/apexlink.jar" com.nawforce.apexlink.ApexLink -verbose -nocache -outlinemulti samples/jsonparse/jsonparse

    - name: sirono-common 
      run: java -cp "apexlink/target/dependency/*:apexlink/target/apexlink.jar" com.nawforce.apexlink.ApexLink -verbose -nocache -outlinemulti samples/sirono-common/sirono-common

    - name: apex-trigger-actions-framework 
      run: java -cp "apexlink/target/dependency/*:apexlink/target/apexlink.jar" com.nawforce.apexlink.ApexLink -verbose -nocache -outlinemulti samples/apex-trigger-actions-framework/apex-trigger-actions-framework

    - name: esapi 
      run: java -cp "apexlink/target/dependency/*:apexlink/target/apexlink.jar" com.nawforce.apexlink.ApexLink -verbose -nocache -outlinemulti samples/esapi/esapi

    - name: EnhancedLightningGrid 
      run: java -cp "apexlink/target/dependency/*:apexlink/target/apexlink.jar" com.nawforce.apexlink.ApexLink -verbose -nocache -outlinemulti samples/EnhancedLightningGrid/EnhancedLightningGrid

    - name: processBuilderBlocks 
      run: java -cp "apexlink/target/dependency/*:apexlink/target/apexlink.jar" com.nawforce.apexlink.ApexLink -verbose -nocache -outlinemulti samples/processBuilderBlocks/processBuilderBlocks

    - name: promise 
      run: java -cp "apexlink/target/dependency/*:apexlink/target/apexlink.jar" com.nawforce.apexlink.ApexLink -verbose -nocache -outlinemulti samples/promise/promise

    - name: Query.apex 
      run: java -cp "apexlink/target/dependency/*:apexlink/target/apexlink.jar" com.nawforce.apexlink.ApexLink -verbose -nocache -outlinemulti samples/Query.apex/Query.apex

    - name: apex-unified-logging 
      run: java -cp "apexlink/target/dependency/*:apexlink/target/apexlink.jar" com.nawforce.apexlink.ApexLink -verbose -nocache -outlinemulti samples/apex-unified-logging/apex-unified-logging

    - name: Zippex 
      run: java -cp "apexlink/target/dependency/*:apexlink/target/apexlink.jar" com.nawforce.apexlink.ApexLink -verbose -nocache -outlinemulti samples/Zippex/Zippex

    - name: TestDataFactory 
      run: java -cp "apexlink/target/dependency/*:apexlink/target/apexlink.jar" com.nawforce.apexlink.ApexLink -verbose -nocache -outlinemulti samples/TestDataFactory/TestDataFactory

    - name: automation-components 
      run: java -cp "apexlink/target/dependency/*:apexlink/target/apexlink.jar" com.nawforce.apexlink.ApexLink -verbose -nocache -outlinemulti samples/automation-components/automation-components

    - name: force-di 
      run: java -cp "apexlink/target/dependency/*:apexlink/target/apexlink.jar" com.nawforce.apexlink.ApexLink -verbose -nocache -outlinemulti samples/force-di/force-di

    - name: EDA 
      run: java -cp "apexlink/target/dependency/*:apexlink/target/apexlink.jar" com.nawforce.apexlink.ApexLink -verbose -nocache -outlinemulti samples/EDA/EDA

    - name: apex-lambda 
      run: java -cp "apexlink/target/dependency/*:apexlink/target/apexlink.jar" com.nawforce.apexlink.ApexLink -verbose -nocache -outlinemulti samples/apex-lambda/apex-lambda

    - name: sfdx-mass-action-scheduler 
      run: java -cp "apexlink/target/dependency/*:apexlink/target/apexlink.jar" com.nawforce.apexlink.ApexLink -verbose -nocache -outlinemulti samples/sfdx-mass-action-scheduler/sfdx-mass-action-scheduler

    - name: apex-recipes 
      run: java -cp "apexlink/target/dependency/*:apexlink/target/apexlink.jar" com.nawforce.apexlink.ApexLink -verbose -nocache -outlinemulti samples/apex-recipes/apex-recipes

    #- name: NPSP 
    #  run: java -cp "apexlink/target/dependency/*:apexlink/target/apexlink.jar" com.nawforce.apexlink.ApexLink -verbose -nocache -outlinemulti samples/NPSP

    - name: apex-mdapi 
      run: java -cp "apexlink/target/dependency/*:apexlink/target/apexlink.jar" com.nawforce.apexlink.ApexLink -verbose -nocache -outlinemulti samples/apex-mdapi/apex-mdapi

    # - name: apex-rollup 
    #  run: java -cp "apexlink/target/dependency/*:apexlink/target/apexlink.jar" com.nawforce.apexlink.ApexLink -verbose -nocache -outlinemulti samples/apex-rollup/apex-rollup

    # - name: NebulaLogger 
    #  run: java -cp "apexlink/target/dependency/*:apexlink/target/apexlink.jar" com.nawforce.apexlink.ApexLink -verbose -nocache -outlinemulti samples/NebulaLogger/NebulaLogger

    - name: apex-toolingapi 
      run: java -cp "apexlink/target/dependency/*:apexlink/target/apexlink.jar" com.nawforce.apexlink.ApexLink -verbose -nocache -outlinemulti samples/apex-toolingapi/apex-toolingapi

    - name: Automated-Testing-for-Force 
      run: java -cp "apexlink/target/dependency/*:apexlink/target/apexlink.jar" com.nawforce.apexlink.ApexLink -verbose -nocache -outlinemulti samples/Automated-Testing-for-Force/Automated-Testing-for-Force

    - name: CustomMetadataLoader 
      run: java -cp "apexlink/target/dependency/*:apexlink/target/apexlink.jar" com.nawforce.apexlink.ApexLink -verbose -nocache -outlinemulti samples/CustomMetadataLoader/CustomMetadataLoader

    - name: declarative-lookup-rollup-summaries 
      run: java -cp "apexlink/target/dependency/*:apexlink/target/apexlink.jar" com.nawforce.apexlink.ApexLink -verbose -nocache -outlinemulti samples/declarative-lookup-rollup-summaries/declarative-lookup-rollup-summaries

    - name: df12-apex-enterprise-patterns 
      run: java -cp "apexlink/target/dependency/*:apexlink/target/apexlink.jar" com.nawforce.apexlink.ApexLink -verbose -nocache -outlinemulti samples/df12-apex-enterprise-patterns/df12-apex-enterprise-patterns

    - name: df12-deployment-tools 
      run: java -cp "apexlink/target/dependency/*:apexlink/target/apexlink.jar" com.nawforce.apexlink.ApexLink -verbose -nocache -outlinemulti samples/df12-deployment-tools/df12-deployment-tools

    - name: dreamhouse-sfdx 
      run: java -cp "apexlink/target/dependency/*:apexlink/target/apexlink.jar" com.nawforce.apexlink.ApexLink -verbose -nocache -outlinemulti samples/dreamhouse-sfdx/dreamhouse-sfdx

    - name: fflib-apex-mocks 
      run: java -cp "apexlink/target/dependency/*:apexlink/target/apexlink.jar" com.nawforce.apexlink.ApexLink -verbose -nocache -outlinemulti samples/fflib-apex-mocks/fflib-apex-mocks

    - name: fflib-apex-common 
      run: |
        cp -r samples/fflib-apex-mocks/fflib-apex-mocks samples/fflib-apex-common
        java -cp "apexlink/target/dependency/*:apexlink/target/apexlink.jar" com.nawforce.apexlink.ApexLink -verbose -nocache -outlinemulti samples/fflib-apex-common

    - name: fflib-apex-common-samplecode 
      run: |
        cp -r samples/fflib-apex-mocks/fflib-apex-mocks samples/fflib-apex-common-samplecode
        cp -r samples/fflib-apex-common/fflib-apex-common samples/fflib-apex-common-samplecode
        java -cp "apexlink/target/dependency/*:apexlink/target/apexlink.jar" com.nawforce.apexlink.ApexLink -verbose -nocache -outlinemulti samples/fflib-apex-common-samplecode

    - name: at4dx 
      run: |
        cp -r samples/fflib-apex-mocks/fflib-apex-mocks samples/at4dx
        cp -r samples/fflib-apex-common/fflib-apex-common samples/at4dx
        cp -r samples/force-di/force-di samples/at4dx
        java -cp "apexlink/target/dependency/*:apexlink/target/apexlink.jar" com.nawforce.apexlink.ApexLink -verbose -nocache -outlinemulti samples/at4dx

    - name: HEDAP 
      run: java -cp "apexlink/target/dependency/*:apexlink/target/apexlink.jar" com.nawforce.apexlink.ApexLink -verbose -nocache -outlinemulti samples/HEDAP/HEDAP

    - name: Milestones-PM 
      run: java -cp "apexlink/target/dependency/*:apexlink/target/apexlink.jar" com.nawforce.apexlink.ApexLink -verbose -nocache -outlinemulti samples/Milestones-PM/Milestones-PM

    - name: Salesforce-Lookup-Rollup-Summaries 
      run: java -cp "apexlink/target/dependency/*:apexlink/target/apexlink.jar" com.nawforce.apexlink.ApexLink -verbose -nocache -outlinemulti samples/Salesforce-Lookup-Rollup-Summaries/Salesforce-Lookup-Rollup-Summaries

    - name: Salesforce-Test-Factory 
      run: java -cp "apexlink/target/dependency/*:apexlink/target/apexlink.jar" com.nawforce.apexlink.ApexLink -verbose -nocache -outlinemulti samples/Salesforce-Test-Factory/Salesforce-Test-Factory

    - name: sfdc-trigger-framework 
      run: java -cp "apexlink/target/dependency/*:apexlink/target/apexlink.jar" com.nawforce.apexlink.ApexLink -verbose -nocache -outlinemulti samples/sfdc-trigger-framework/sfdc-trigger-framework

    - name: SmartFactory-for-Force.com 
      run: java -cp "apexlink/target/dependency/*:apexlink/target/apexlink.jar" com.nawforce.apexlink.ApexLink -verbose -nocache -outlinemulti samples/SmartFactory-for-Force/SmartFactory-for-Force

    - name: twilio-salesforce 
      run: java -cp "apexlink/target/dependency/*:apexlink/target/apexlink.jar" com.nawforce.apexlink.ApexLink -verbose -nocache -outlinemulti samples/twilio-salesforce/twilio-salesforce

    - name: Visualforce-Multiselect-Picklist 
      run: java -cp "apexlink/target/dependency/*:apexlink/target/apexlink.jar" com.nawforce.apexlink.ApexLink -verbose -nocache -outlinemulti samples/Visualforce-Multiselect-Picklist/Visualforce-Multiselect-Picklist

    - name: visualforce-table-grid 
      run: java -cp "apexlink/target/dependency/*:apexlink/target/apexlink.jar" com.nawforce.apexlink.ApexLink -verbose -nocache -outlinemulti samples/visualforce-table-grid/visualforce-table-grid

    - name: visualforce-typeahead 
      run: java -cp "apexlink/target/dependency/*:apexlink/target/apexlink.jar" com.nawforce.apexlink.ApexLink -verbose -nocache -outlinemulti samples/visualforce-typeahead/visualforce-typeahead

    - name: Cumulus 
      run: java -cp "apexlink/target/dependency/*:apexlink/target/apexlink.jar" com.nawforce.apexlink.ApexLink -verbose -nocache -outlinemulti samples/Cumulus
<|MERGE_RESOLUTION|>--- conflicted
+++ resolved
@@ -30,323 +30,7 @@
         mvn --version
         mvn -B install -Dgpg.skip
 
-<<<<<<< HEAD
-    - name: TriggerX
-      run: java -cp "apexlink/target/dependency/*:apexlink/target/apexlink.jar" com.nawforce.apexlink.ApexLink -verbose samples/TriggerX/TriggerX
-
-    - name: apex-query-builder
-      run: java -cp "apexlink/target/dependency/*:apexlink/target/apexlink.jar" com.nawforce.apexlink.ApexLink -verbose samples/apex-query-builder/apex-query-builder
-
-    - name: salesforce-bot-toolkit
-      run: java -cp "apexlink/target/dependency/*:apexlink/target/apexlink.jar" com.nawforce.apexlink.ApexLink -verbose samples/salesforce-bot-toolkit/salesforce-bot-toolkit
-
-    - name: SalesforceDurableStreamingDemo
-      run: java -cp "apexlink/target/dependency/*:apexlink/target/apexlink.jar" com.nawforce.apexlink.ApexLink -verbose samples/SalesforceDurableStreamingDemo/SalesforceDurableStreamingDemo
-
-    - name: amoss
-      run: java -cp "apexlink/target/dependency/*:apexlink/target/apexlink.jar" com.nawforce.apexlink.ApexLink -verbose samples/amoss/amoss
-
-    - name: SimpleLightningComponents
-      run: java -cp "apexlink/target/dependency/*:apexlink/target/apexlink.jar" com.nawforce.apexlink.ApexLink -verbose samples/SimpleLightningComponents/SimpleLightningComponents
-
-    - name: FormulaShare-DX
-      run: java -cp "apexlink/target/dependency/*:apexlink/target/apexlink.jar" com.nawforce.apexlink.ApexLink -verbose samples/FormulaShare-DX/FormulaShare-DX
-
-    - name: Apex-for-Xero
-      run: java -cp "apexlink/target/dependency/*:apexlink/target/apexlink.jar" com.nawforce.apexlink.ApexLink -verbose samples/Apex-for-Xero/Apex-for-Xero
-
-    - name: sendgrid-apex
-      run: java -cp "apexlink/target/dependency/*:apexlink/target/apexlink.jar" com.nawforce.apexlink.ApexLink -verbose samples/sendgrid-apex/sendgrid-apex
-
-    - name: FindNearby
-      run: java -cp "apexlink/target/dependency/*:apexlink/target/apexlink.jar" com.nawforce.apexlink.ApexLink -verbose samples/FindNearby
-
-    #- name: promiseV3
-    #  run: java -cp "apexlink/target/dependency/*:apexlink/target/apexlink-1.4.2.jar" com.nawforce.apexlink.ApexLink -verbose samples/promiseV3/promiseV3
-
-    # - name: Apex-Opensource-Library
-    #  run: java -cp "apexlink/target/dependency/*:apexlink/target/apexlink.jar" com.nawforce.apexlink.ApexLink -verbose samples/Apex-Opensource-Library/Apex-Opensource-Library
-
-    - name: SFDCRules
-      run: java -cp "apexlink/target/dependency/*:apexlink/target/apexlink.jar" com.nawforce.apexlink.ApexLink -verbose samples/SFDCRules/SFDCRules
-
-    - name: forcelog
-      run: java -cp "apexlink/target/dependency/*:apexlink/target/apexlink.jar" com.nawforce.apexlink.ApexLink -verbose samples/forcelog/forcelog
-
-    - name: Apex-XML-Serializer
-      run: java -cp "apexlink/target/dependency/*:apexlink/target/apexlink.jar" com.nawforce.apexlink.ApexLink -verbose samples/Apex-XML-Serializer/Apex-XML-Serializer
-
-    - name: ObjectMerge
-      run: java -cp "apexlink/target/dependency/*:apexlink/target/apexlink.jar" com.nawforce.apexlink.ApexLink -verbose samples/ObjectMerge/ObjectMerge
-
-    - name: grid
-      run: java -cp "apexlink/target/dependency/*:apexlink/target/apexlink.jar" com.nawforce.apexlink.ApexLink -verbose samples/grid/grid
-
-    - name: soql-secure
-      run: java -cp "apexlink/target/dependency/*:apexlink/target/apexlink.jar" com.nawforce.apexlink.ApexLink -verbose samples/soql-secure/soql-secure
-
-    - name: box-salesforce-sdk
-      run: java -cp "apexlink/target/dependency/*:apexlink/target/apexlink.jar" com.nawforce.apexlink.ApexLink -verbose samples/box-salesforce-sdk/box-salesforce-sdk
-
-    - name: Angular
-      run: java -cp "apexlink/target/dependency/*:apexlink/target/apexlink.jar" com.nawforce.apexlink.ApexLink -verbose samples/Angular/Angular
-
-    - name: Lightweight-Trigger-Framework
-      run: java -cp "apexlink/target/dependency/*:apexlink/target/apexlink.jar" com.nawforce.apexlink.ApexLink -verbose samples/Lightweight-Trigger-Framework/Lightweight-Trigger-Framework
-
-    - name: SObjectFabricator
-      run: java -cp "apexlink/target/dependency/*:apexlink/target/apexlink.jar" com.nawforce.apexlink.ApexLink -verbose samples/SObjectFabricator/SObjectFabricator
-
-    - name: ApexTriggerHandler
-      run: java -cp "apexlink/target/dependency/*:apexlink/target/apexlink.jar" com.nawforce.apexlink.ApexLink -verbose samples/ApexTriggerHandler/ApexTriggerHandler
-
-    - name: forcedotcom-enterprise-architecture
-      run: java -cp "apexlink/target/dependency/*:apexlink/target/apexlink.jar" com.nawforce.apexlink.ApexLink -verbose samples/forcedotcom-enterprise-architecture/forcedotcom-enterprise-architecture
-
-    - name: sf-sandbox-post-copy
-      run: java -cp "apexlink/target/dependency/*:apexlink/target/apexlink.jar" com.nawforce.apexlink.ApexLink -verbose samples/sf-sandbox-post-copy/sf-sandbox-post-copy
-
-    - name: Multi-File-Uploader-Force
-      run: java -cp "apexlink/target/dependency/*:apexlink/target/apexlink.jar" com.nawforce.apexlink.ApexLink -verbose samples/Multi-File-Uploader-Force/Multi-File-Uploader-Force
-
-    - name: logger
-      run: java -cp "apexlink/target/dependency/*:apexlink/target/apexlink.jar" com.nawforce.apexlink.ApexLink -verbose samples/logger/logger
-
-    - name: apex-sobjectdataloader
-      run: java -cp "apexlink/target/dependency/*:apexlink/target/apexlink.jar" com.nawforce.apexlink.ApexLink -verbose samples/apex-sobjectdataloader/apex-sobjectdataloader
-
-    - name: q
-      run: java -cp "apexlink/target/dependency/*:apexlink/target/apexlink.jar" com.nawforce.apexlink.ApexLink -verbose samples/q/q
-
-    - name: MyTriggers
-      run: java -cp "apexlink/target/dependency/*:apexlink/target/apexlink.jar" com.nawforce.apexlink.ApexLink -verbose samples/MyTriggers/MyTriggers
-
-    - name: ForceDotComSprintWall
-      run: java -cp "apexlink/target/dependency/*:apexlink/target/apexlink.jar" com.nawforce.apexlink.ApexLink -verbose samples/ForceDotComSprintWall/ForceDotComSprintWall
-
-    - name: apex-rest-route
-      run: java -cp "apexlink/target/dependency/*:apexlink/target/apexlink.jar" com.nawforce.apexlink.ApexLink -verbose samples/apex-rest-route/apex-rest-route
-
-    - name: flowtoolbelt
-      run: java -cp "apexlink/target/dependency/*:apexlink/target/apexlink.jar" com.nawforce.apexlink.ApexLink -verbose samples/flowtoolbelt/flowtoolbelt
-
-    - name: user-access-visualization
-      run: java -cp "apexlink/target/dependency/*:apexlink/target/apexlink.jar" com.nawforce.apexlink.ApexLink -verbose samples/user-access-visualization/user-access-visualization
-
-    - name: einstein-ai
-      run: java -cp "apexlink/target/dependency/*:apexlink/target/apexlink.jar" com.nawforce.apexlink.ApexLink -verbose samples/einstein-ai/einstein-ai
-
-    - name: purealoe-lwc
-      run: java -cp "apexlink/target/dependency/*:apexlink/target/apexlink.jar" com.nawforce.apexlink.ApexLink -verbose samples/purealoe-lwc
-
-    - name: HyperBatch
-      run: java -cp "apexlink/target/dependency/*:apexlink/target/apexlink.jar" com.nawforce.apexlink.ApexLink -verbose samples/HyperBatch
-
-    - name: Interactions-for-Student-Recruitment
-      run: java -cp "apexlink/target/dependency/*:apexlink/target/apexlink.jar" com.nawforce.apexlink.ApexLink -verbose samples/Interactions-for-Student-Recruitment
-
-    - name: sobject-work-queue
-      run: java -cp "apexlink/target/dependency/*:apexlink/target/apexlink.jar" com.nawforce.apexlink.ApexLink -verbose samples/sobject-work-queue/sobject-work-queue
-
-    - name: ffhttp-core
-      run: java -cp "apexlink/target/dependency/*:apexlink/target/apexlink.jar" com.nawforce.apexlink.ApexLink -verbose samples/ffhttp-core/ffhttp-core
-
-    - name: Force.com-Toolkit-for-Facebook
-      run: java -cp "apexlink/target/dependency/*:apexlink/target/apexlink.jar" com.nawforce.apexlink.ApexLink -verbose samples/Force.com-Toolkit-for-Facebook/Force.com-Toolkit-for-Facebook
-
-    - name: sfdc-oauth-playground
-      run: java -cp "apexlink/target/dependency/*:apexlink/target/apexlink.jar" com.nawforce.apexlink.ApexLink -verbose samples/sfdc-oauth-playground/sfdc-oauth-playground
-
-    - name: salesforce-limit-monitor
-      run: java -cp "apexlink/target/dependency/*:apexlink/target/apexlink.jar" com.nawforce.apexlink.ApexLink -verbose samples/salesforce-limit-monitor/salesforce-limit-monitor
-
-    - name: Centralized-Salesforce-Dev-Framework
-      run: java -cp "apexlink/target/dependency/*:apexlink/target/apexlink.jar" com.nawforce.apexlink.ApexLink -verbose samples/Centralized-Salesforce-Dev-Framework/Centralized-Salesforce-Dev-Framework
-
-    - name: eventlogging
-      run: java -cp "apexlink/target/dependency/*:apexlink/target/apexlink.jar" com.nawforce.apexlink.ApexLink -verbose samples/eventlogging/eventlogging
-
-    - name: quiz-host-app
-      run: java -cp "apexlink/target/dependency/*:apexlink/target/apexlink.jar" com.nawforce.apexlink.ApexLink -verbose samples/quiz-host-app/quiz-host-app
-
-    - name: sfdc-related-files-lightning
-      run: java -cp "apexlink/target/dependency/*:apexlink/target/apexlink.jar" com.nawforce.apexlink.ApexLink -verbose samples/sfdc-related-files-lightning/sfdc-related-files-lightning
-
-    - name: sObject-Remote
-      run: java -cp "apexlink/target/dependency/*:apexlink/target/apexlink.jar" com.nawforce.apexlink.ApexLink -verbose samples/sObject-Remote/sObject-Remote
-
-    - name: apex-domainbuilder
-      run: java -cp "apexlink/target/dependency/*:apexlink/target/apexlink.jar" com.nawforce.apexlink.ApexLink -verbose samples/apex-domainbuilder/apex-domainbuilder
-
-    - name: Force.com-Helper-Classes
-      run: java -cp "apexlink/target/dependency/*:apexlink/target/apexlink.jar" com.nawforce.apexlink.ApexLink -verbose samples/Force.com-Helper-Classes/Force.com-Helper-Classes
-
-    - name: selector
-      run: java -cp "apexlink/target/dependency/*:apexlink/target/apexlink.jar" com.nawforce.apexlink.ApexLink -verbose samples/selector/selector
-
-    - name: R-apex
-      run: java -cp "apexlink/target/dependency/*:apexlink/target/apexlink.jar" com.nawforce.apexlink.ApexLink -verbose samples/R-apex/R-apex
-
-    #- name: rflib
-    #  run: java -cp "apexlink/target/dependency/*:apexlink/target/apexlink.jar" com.nawforce.apexlink.ApexLink -verbose samples/rflib/rflib
-
-    - name: apex-dml-manager
-      run: java -cp "apexlink/target/dependency/*:apexlink/target/apexlink.jar" com.nawforce.apexlink.ApexLink -verbose samples/apex-dml-manager/apex-dml-manager
-
-    - name: ConnectApiHelper
-      run: java -cp "apexlink/target/dependency/*:apexlink/target/apexlink.jar" com.nawforce.apexlink.ApexLink -verbose samples/ConnectApiHelper/ConnectApiHelper
-
-    - name: sfdc-convert-attachments-to-chatter-files
-      run: java -cp "apexlink/target/dependency/*:apexlink/target/apexlink.jar" com.nawforce.apexlink.ApexLink -verbose samples/sfdc-convert-attachments-to-chatter-files/sfdc-convert-attachments-to-chatter-files
-
-    - name: Forceea-data-factory
-      run: java -cp "apexlink/target/dependency/*:apexlink/target/apexlink.jar" com.nawforce.apexlink.ApexLink -verbose samples/Forceea-data-factory/Forceea-data-factory/dx
-
-    - name: ApexTestKit
-      run: java -cp "apexlink/target/dependency/*:apexlink/target/apexlink.jar" com.nawforce.apexlink.ApexLink -verbose samples/ApexTestKit/ApexTestKit
-
-    - name: jsonparse
-      run: java -cp "apexlink/target/dependency/*:apexlink/target/apexlink.jar" com.nawforce.apexlink.ApexLink -verbose samples/jsonparse/jsonparse
-
-    - name: sirono-common
-      run: java -cp "apexlink/target/dependency/*:apexlink/target/apexlink.jar" com.nawforce.apexlink.ApexLink -verbose samples/sirono-common/sirono-common
-
-    - name: apex-trigger-actions-framework
-      run: java -cp "apexlink/target/dependency/*:apexlink/target/apexlink.jar" com.nawforce.apexlink.ApexLink -verbose samples/apex-trigger-actions-framework/apex-trigger-actions-framework
-
-    - name: esapi
-      run: java -cp "apexlink/target/dependency/*:apexlink/target/apexlink.jar" com.nawforce.apexlink.ApexLink -verbose samples/esapi/esapi
-
-    - name: EnhancedLightningGrid
-      run: java -cp "apexlink/target/dependency/*:apexlink/target/apexlink.jar" com.nawforce.apexlink.ApexLink -verbose samples/EnhancedLightningGrid/EnhancedLightningGrid
-
-    - name: processBuilderBlocks
-      run: java -cp "apexlink/target/dependency/*:apexlink/target/apexlink.jar" com.nawforce.apexlink.ApexLink -verbose samples/processBuilderBlocks/processBuilderBlocks
-
-    - name: promise
-      run: java -cp "apexlink/target/dependency/*:apexlink/target/apexlink.jar" com.nawforce.apexlink.ApexLink -verbose samples/promise/promise
-
-    - name: Query.apex
-      run: java -cp "apexlink/target/dependency/*:apexlink/target/apexlink.jar" com.nawforce.apexlink.ApexLink -verbose samples/Query.apex/Query.apex
-
-    - name: apex-unified-logging
-      run: java -cp "apexlink/target/dependency/*:apexlink/target/apexlink.jar" com.nawforce.apexlink.ApexLink -verbose samples/apex-unified-logging/apex-unified-logging
-
-    - name: Zippex
-      run: java -cp "apexlink/target/dependency/*:apexlink/target/apexlink.jar" com.nawforce.apexlink.ApexLink -verbose samples/Zippex/Zippex
-
-    - name: TestDataFactory
-      run: java -cp "apexlink/target/dependency/*:apexlink/target/apexlink.jar" com.nawforce.apexlink.ApexLink -verbose samples/TestDataFactory/TestDataFactory
-
-    - name: automation-components
-      run: java -cp "apexlink/target/dependency/*:apexlink/target/apexlink.jar" com.nawforce.apexlink.ApexLink -verbose samples/automation-components/automation-components
-
-    - name: force-di
-      run: java -cp "apexlink/target/dependency/*:apexlink/target/apexlink.jar" com.nawforce.apexlink.ApexLink -verbose samples/force-di/force-di
-
-    - name: EDA
-      run: java -cp "apexlink/target/dependency/*:apexlink/target/apexlink.jar" com.nawforce.apexlink.ApexLink -verbose samples/EDA/EDA
-
-    - name: apex-lambda
-      run: java -cp "apexlink/target/dependency/*:apexlink/target/apexlink.jar" com.nawforce.apexlink.ApexLink -verbose samples/apex-lambda/apex-lambda
-
-    - name: sfdx-mass-action-scheduler
-      run: java -cp "apexlink/target/dependency/*:apexlink/target/apexlink.jar" com.nawforce.apexlink.ApexLink -verbose samples/sfdx-mass-action-scheduler/sfdx-mass-action-scheduler
-
-    - name: apex-recipes
-      run: java -cp "apexlink/target/dependency/*:apexlink/target/apexlink.jar" com.nawforce.apexlink.ApexLink -verbose samples/apex-recipes/apex-recipes
-
-    #- name: NPSP
-    #  run: java -cp "apexlink/target/dependency/*:apexlink/target/apexlink.jar" com.nawforce.apexlink.ApexLink -verbose samples/NPSP
-
-    - name: apex-mdapi
-      run: java -cp "apexlink/target/dependency/*:apexlink/target/apexlink.jar" com.nawforce.apexlink.ApexLink -verbose samples/apex-mdapi/apex-mdapi
-
-    # - name: apex-rollup
-    #  run: java -cp "apexlink/target/dependency/*:apexlink/target/apexlink.jar" com.nawforce.apexlink.ApexLink -verbose samples/apex-rollup/apex-rollup
-
-    # - name: NebulaLogger
-    #  run: java -cp "apexlink/target/dependency/*:apexlink/target/apexlink.jar" com.nawforce.apexlink.ApexLink -verbose samples/NebulaLogger/NebulaLogger
-
-    - name: apex-toolingapi
-      run: java -cp "apexlink/target/dependency/*:apexlink/target/apexlink.jar" com.nawforce.apexlink.ApexLink -verbose samples/apex-toolingapi/apex-toolingapi
-
-    - name: Automated-Testing-for-Force
-      run: java -cp "apexlink/target/dependency/*:apexlink/target/apexlink.jar" com.nawforce.apexlink.ApexLink -verbose samples/Automated-Testing-for-Force/Automated-Testing-for-Force
-
-    - name: CustomMetadataLoader
-      run: java -cp "apexlink/target/dependency/*:apexlink/target/apexlink.jar" com.nawforce.apexlink.ApexLink -verbose samples/CustomMetadataLoader/CustomMetadataLoader
-
-    - name: declarative-lookup-rollup-summaries
-      run: java -cp "apexlink/target/dependency/*:apexlink/target/apexlink.jar" com.nawforce.apexlink.ApexLink -verbose samples/declarative-lookup-rollup-summaries/declarative-lookup-rollup-summaries
-
-    - name: df12-apex-enterprise-patterns
-      run: java -cp "apexlink/target/dependency/*:apexlink/target/apexlink.jar" com.nawforce.apexlink.ApexLink -verbose samples/df12-apex-enterprise-patterns/df12-apex-enterprise-patterns
-
-    - name: df12-deployment-tools
-      run: java -cp "apexlink/target/dependency/*:apexlink/target/apexlink.jar" com.nawforce.apexlink.ApexLink -verbose samples/df12-deployment-tools/df12-deployment-tools
-
-    - name: dreamhouse-sfdx
-      run: java -cp "apexlink/target/dependency/*:apexlink/target/apexlink.jar" com.nawforce.apexlink.ApexLink -verbose samples/dreamhouse-sfdx/dreamhouse-sfdx
-
-    - name: fflib-apex-mocks
-      run: java -cp "apexlink/target/dependency/*:apexlink/target/apexlink.jar" com.nawforce.apexlink.ApexLink -verbose samples/fflib-apex-mocks/fflib-apex-mocks
-
-    - name: fflib-apex-common
-      run: |
-        cp -r samples/fflib-apex-mocks/fflib-apex-mocks samples/fflib-apex-common
-        java -cp "apexlink/target/dependency/*:apexlink/target/apexlink.jar" com.nawforce.apexlink.ApexLink -verbose samples/fflib-apex-common
-
-    - name: fflib-apex-common-samplecode
-      run: |
-        cp -r samples/fflib-apex-mocks/fflib-apex-mocks samples/fflib-apex-common-samplecode
-        cp -r samples/fflib-apex-common/fflib-apex-common samples/fflib-apex-common-samplecode
-        java -cp "apexlink/target/dependency/*:apexlink/target/apexlink.jar" com.nawforce.apexlink.ApexLink -verbose samples/fflib-apex-common-samplecode
-
-    - name: at4dx
-      run: |
-        cp -r samples/fflib-apex-mocks/fflib-apex-mocks samples/at4dx
-        cp -r samples/fflib-apex-common/fflib-apex-common samples/at4dx
-        cp -r samples/force-di/force-di samples/at4dx
-        java -cp "apexlink/target/dependency/*:apexlink/target/apexlink.jar" com.nawforce.apexlink.ApexLink -verbose samples/at4dx
-
-    - name: HEDAP
-      run: java -cp "apexlink/target/dependency/*:apexlink/target/apexlink.jar" com.nawforce.apexlink.ApexLink -verbose samples/HEDAP/HEDAP
-
-    - name: Milestones-PM
-      run: java -cp "apexlink/target/dependency/*:apexlink/target/apexlink.jar" com.nawforce.apexlink.ApexLink -verbose samples/Milestones-PM/Milestones-PM
-
-    - name: Salesforce-Lookup-Rollup-Summaries
-      run: java -cp "apexlink/target/dependency/*:apexlink/target/apexlink.jar" com.nawforce.apexlink.ApexLink -verbose samples/Salesforce-Lookup-Rollup-Summaries/Salesforce-Lookup-Rollup-Summaries
-
-    - name: Salesforce-Test-Factory
-      run: java -cp "apexlink/target/dependency/*:apexlink/target/apexlink.jar" com.nawforce.apexlink.ApexLink -verbose samples/Salesforce-Test-Factory/Salesforce-Test-Factory
-
-    - name: sfdc-trigger-framework
-      run: java -cp "apexlink/target/dependency/*:apexlink/target/apexlink.jar" com.nawforce.apexlink.ApexLink -verbose samples/sfdc-trigger-framework/sfdc-trigger-framework
-
-    - name: SmartFactory-for-Force.com
-      run: java -cp "apexlink/target/dependency/*:apexlink/target/apexlink.jar" com.nawforce.apexlink.ApexLink -verbose samples/SmartFactory-for-Force/SmartFactory-for-Force
-
-    - name: twilio-salesforce
-      run: java -cp "apexlink/target/dependency/*:apexlink/target/apexlink.jar" com.nawforce.apexlink.ApexLink -verbose samples/twilio-salesforce/twilio-salesforce
-
-    - name: Visualforce-Multiselect-Picklist
-      run: java -cp "apexlink/target/dependency/*:apexlink/target/apexlink.jar" com.nawforce.apexlink.ApexLink -verbose samples/Visualforce-Multiselect-Picklist/Visualforce-Multiselect-Picklist
-
-    - name: visualforce-table-grid
-      run: java -cp "apexlink/target/dependency/*:apexlink/target/apexlink.jar" com.nawforce.apexlink.ApexLink -verbose samples/visualforce-table-grid/visualforce-table-grid
-
-    - name: visualforce-typeahead
-      run: java -cp "apexlink/target/dependency/*:apexlink/target/apexlink.jar" com.nawforce.apexlink.ApexLink -verbose samples/visualforce-typeahead/visualforce-typeahead
-
-    - name: Cumulus
-      run: java -cp "apexlink/target/dependency/*:apexlink/target/apexlink.jar" com.nawforce.apexlink.ApexLink -verbose samples/Cumulus
-
-    - name: TriggerX (Outline Parser)
-=======
     - name: TriggerX 
->>>>>>> 39603a33
       run: java -cp "apexlink/target/dependency/*:apexlink/target/apexlink.jar" com.nawforce.apexlink.ApexLink -verbose -nocache -outlinemulti samples/TriggerX/TriggerX
 
     - name: apex-query-builder 
@@ -478,11 +162,7 @@
     - name: Centralized-Salesforce-Dev-Framework 
       run: java -cp "apexlink/target/dependency/*:apexlink/target/apexlink.jar" com.nawforce.apexlink.ApexLink -verbose -nocache -outlinemulti samples/Centralized-Salesforce-Dev-Framework/Centralized-Salesforce-Dev-Framework
 
-<<<<<<< HEAD
-    - name: eventlogging (Outline Parser)
-=======
     - name: eventlogging 
->>>>>>> 39603a33
       run: java -cp "apexlink/target/dependency/*:apexlink/target/apexlink.jar" com.nawforce.apexlink.ApexLink -verbose -nocache -outlinemulti samples/eventlogging/eventlogging
 
     - name: quiz-host-app 
