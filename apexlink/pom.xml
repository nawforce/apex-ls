--- conflicted
+++ resolved
@@ -1,408 +1,404 @@
-<project xmlns="http://maven.apache.org/POM/4.0.0" xmlns:xsi="http://www.w3.org/2001/XMLSchema-instance"
-         xsi:schemaLocation="http://maven.apache.org/POM/4.0.0 http://maven.apache.org/xsd/maven-4.0.0.xsd">
-  <modelVersion>4.0.0</modelVersion>
-
-  <groupId>com.github.nawforce</groupId>
-  <artifactId>apexlink</artifactId>
-  <version>2.6.0</version>
-  <packaging>jar</packaging>
-
-  <name>apexlink</name>
-  <description>Salesforce Apex static analysis toolkit</description>
-  <url>https://github.com/nawforce/ApexLink</url>
-  <licenses>
-    <license>
-      <name>BSD-3-Clause</name>
-      <url>https://opensource.org/licenses/BSD-3-Clause</url>
-    </license>
-  </licenses>
-  <developers>
-    <developer>
-      <name>Kevin Jones</name>
-      <email>nawforce@gmail.com</email>
-    </developer>
-  </developers>
-  <scm>
-    <connection>scm:git:git://github.com/nawforce/ApexLink.git</connection>
-    <developerConnection>scm:git:git://github.com/nawforce/ApexLink.git</developerConnection>
-    <url>https://github.com/nawforce/ApexLink.git</url>
-  </scm>
-
-  <!-- https://central.sonatype.org/pages/ossrh-guide.html -->
-
-  <properties>
-    <project.build.sourceEncoding>UTF-8</project.build.sourceEncoding>
-  </properties>
-
-  <repositories>
-    <repository>
-      <id>oss.sonatype.org</id>
-      <url>https://oss.sonatype.org/content/repositories/releases</url>
-      <releases>
-        <enabled>true</enabled>
-      </releases>
-      <snapshots>
-        <enabled>false</enabled>
-      </snapshots>
-    </repository>
-    <repository>
-      <id>snapshots-oss.sonatype.org</id>
-      <url>https://oss.sonatype.org/content/repositories/snapshots</url>
-      <releases>
-        <enabled>false</enabled>
-      </releases>
-      <snapshots>
-        <enabled>true</enabled>
-      </snapshots>
-    </repository>
-  </repositories>
-
-  <dependencies>
-    <dependency>
-      <groupId>org.scala-lang</groupId>
-      <artifactId>scala-library</artifactId>
-      <version>2.13.3</version>
-    </dependency>
-
-    <dependency>
-      <groupId>org.scala-lang.modules</groupId>
-      <artifactId>scala-parallel-collections_2.13</artifactId>
-      <version>1.0.0</version>
-    </dependency>
-
-    <dependency>
-      <groupId>com.github.nawforce</groupId>
-      <artifactId>pkgforce_2.13</artifactId>
-      <version>2.6.0</version>
-    </dependency>
-
-    <dependency>
-      <groupId>com.github.nawforce</groupId>
-      <artifactId>apex-parser</artifactId>
-      <version>2.13.0</version>
-    </dependency>
-
-    <dependency>
-      <groupId>com.github.nawforce</groupId>
-      <artifactId>runforce</artifactId>
-<<<<<<< HEAD
-      <version>55.3.0</version>
-=======
-      <version>55.4.0</version>
->>>>>>> 31eb4fbb
-    </dependency>
-
-    <dependency>
-      <groupId>com.github.nawforce</groupId>
-      <artifactId>scala-json-rpc_2.13</artifactId>
-      <version>1.0.1</version>
-    </dependency>
-
-    <dependency>
-      <groupId>com.github.nawforce</groupId>
-      <artifactId>scala-json-rpc-upickle-json-serializer_2.13</artifactId>
-      <version>1.0.1</version>
-    </dependency>
-
-    <dependency>
-      <groupId>com.lihaoyi</groupId>
-      <artifactId>upickle_2.13</artifactId>
-      <version>1.2.0</version>
-    </dependency>
-
-    <dependency>
-      <groupId>org.scalatest</groupId>
-      <artifactId>scalatest_2.13</artifactId>
-      <version>3.2.2</version>
-      <scope>test</scope>
-    </dependency>
-
-    <dependency>
-      <groupId>org.scala-js</groupId>
-      <artifactId>scalajs-stubs_2.13</artifactId>
-      <version>1.0.0</version>
-      <scope>provided</scope>
-    </dependency>
-
-    <dependency>
-      <groupId>com.google.jimfs</groupId>
-      <artifactId>jimfs</artifactId>
-      <version>1.1</version>
-      <scope>test</scope>
-    </dependency>
-
-  </dependencies>
-
-  <distributionManagement>
-    <snapshotRepository>
-      <id>ossrh</id>
-      <url>https://oss.sonatype.org/content/repositories/snapshots</url>
-    </snapshotRepository>
-    <repository>
-      <id>ossrh</id>
-      <url>https://oss.sonatype.org/service/local/staging/deploy/maven2/</url>
-    </repository>
-  </distributionManagement>
-
-  <build>
-    <finalName>${project.artifactId}</finalName>
-
-    <pluginManagement>
-      <plugins>
-        <plugin>
-          <groupId>net.alchim31.maven</groupId>
-          <artifactId>scala-maven-plugin</artifactId>
-          <version>4.3.1</version>
-        </plugin>
-        <plugin>
-          <groupId>org.apache.maven.plugins</groupId>
-          <artifactId>maven-compiler-plugin</artifactId>
-          <version>3.5.1</version>
-          <configuration>
-            <source>1.8</source>
-            <target>1.8</target>
-          </configuration>
-        </plugin>
-      </plugins>
-    </pluginManagement>
-
-    <plugins>
-
-      <plugin>
-        <groupId>org.apache.maven.plugins</groupId>
-        <artifactId>maven-compiler-plugin</artifactId>
-        <version>3.5.1</version>
-        <configuration>
-          <source>1.8</source>
-          <target>1.8</target>
-          <compilerArgument>-parameters</compilerArgument>
-        </configuration>
-      </plugin>
-
-      <plugin>
-        <groupId>org.apache.maven.plugins</groupId>
-        <artifactId>maven-jar-plugin</artifactId>
-        <version>3.0.2</version>
-        <configuration>
-          <archive>
-            <manifestFile>src/META-INF/MANIFEST.MF</manifestFile>
-            <manifest>
-              <addDefaultImplementationEntries>true</addDefaultImplementationEntries>
-            </manifest>
-            <manifestEntries>
-              <Implementation-Build>${buildNumber}</Implementation-Build>
-            </manifestEntries>
-          </archive>
-        </configuration>
-      </plugin>
-
-      <plugin>
-        <groupId>net.alchim31.maven</groupId>
-        <artifactId>scala-maven-plugin</artifactId>
-        <version>4.3.1</version>
-        <configuration>
-          <args>
-            <arg>-deprecation</arg>
-            <arg>-opt:l:inline</arg>
-            <arg>-opt-inline-from:com.nawforce.**</arg>
-          </args>
-        </configuration>
-        <executions>
-          <execution>
-            <id>scala-compile-first</id>
-            <phase>process-resources</phase>
-            <goals>
-              <goal>add-source</goal>
-              <goal>compile</goal>
-            </goals>
-          </execution>
-          <execution>
-            <id>scala-test-compile</id>
-            <phase>process-test-resources</phase>
-            <goals>
-              <goal>testCompile</goal>
-            </goals>
-          </execution>
-          <execution>
-            <id>attach-javadocs</id>
-            <goals>
-              <goal>add-source</goal>
-              <goal>doc-jar</goal>
-            </goals>
-          </execution>
-        </executions>
-      </plugin>
-
-      <plugin>
-        <artifactId>maven-dependency-plugin</artifactId>
-        <executions>
-          <execution>
-            <phase>package</phase>
-            <goals>
-              <goal>copy-dependencies</goal>
-            </goals>
-            <configuration>
-              <outputDirectory>${project.build.directory}/dependency</outputDirectory>
-              <includeScope>runtime</includeScope>
-            </configuration>
-          </execution>
-        </executions>
-      </plugin>
-
-      <plugin>
-        <groupId>org.apache.maven.plugins</groupId>
-        <artifactId>maven-shade-plugin</artifactId>
-        <version>3.0.0</version>
-        <executions>
-          <execution>
-            <phase>package</phase>
-            <goals>
-              <goal>shade</goal>
-            </goals>
-            <configuration>
-              <transformers>
-                <transformer implementation="org.apache.maven.plugins.shade.resource.ManifestResourceTransformer">
-                  <mainClass>com.nawforce.ApexLink</mainClass>
-                </transformer>
-              </transformers>
-            </configuration>
-          </execution>
-        </executions>
-        <configuration>
-          <filters>
-            <filter>
-              <artifact>*:*</artifact>
-            </filter>
-          </filters>
-          <minimizeJar>false</minimizeJar>
-          <finalName>uber-${project.artifactId}-${project.version}</finalName>
-        </configuration>
-      </plugin>
-
-      <plugin>
-        <groupId>org.apache.maven.plugins</groupId>
-        <artifactId>maven-source-plugin</artifactId>
-        <version>2.2.1</version>
-        <executions>
-          <execution>
-            <id>attach-sources</id>
-            <goals>
-              <goal>jar-no-fork</goal>
-            </goals>
-          </execution>
-        </executions>
-      </plugin>
-
-      <plugin>
-        <groupId>org.apache.maven.plugins</groupId>
-        <artifactId>maven-gpg-plugin</artifactId>
-        <version>1.5</version>
-        <executions>
-          <execution>
-            <id>sign-artifacts</id>
-            <phase>verify</phase>
-            <goals>
-              <goal>sign</goal>
-            </goals>
-          </execution>
-        </executions>
-        <configuration>
-          <useAgent>true</useAgent>
-        </configuration>
-      </plugin>
-
-      <plugin>
-        <groupId>org.sonatype.plugins</groupId>
-        <artifactId>nexus-staging-maven-plugin</artifactId>
-        <version>1.6.7</version>
-        <extensions>true</extensions>
-        <configuration>
-          <serverId>ossrh</serverId>
-          <nexusUrl>https://oss.sonatype.org/</nexusUrl>
-          <autoReleaseAfterClose>true</autoReleaseAfterClose>
-        </configuration>
-      </plugin>
-
-      <plugin>
-        <groupId>org.apache.maven.plugins</groupId>
-        <artifactId>maven-surefire-plugin</artifactId>
-        <version>2.19.1</version>
-        <configuration>
-          <skip>true</skip>
-        </configuration>
-      </plugin>
-
-      <plugin>
-        <groupId>org.scalatest</groupId>
-        <artifactId>scalatest-maven-plugin</artifactId>
-        <version>1.0</version>
-        <configuration>
-          <reportsDirectory>${project.build.directory}/surefire-reports</reportsDirectory>
-          <junitxml>.</junitxml>
-          <filereports>ServerTests.txt</filereports>
-        </configuration>
-        <executions>
-          <execution>
-            <id>test</id>
-            <configuration>
-              <systemProperties>
-                <parser>ANTLR</parser>
-              </systemProperties>
-            </configuration>
-            <goals>
-              <goal>test</goal>
-            </goals>
-          </execution>
-          <execution>
-            <id>test OutlineParser</id>
-            <configuration>
-              <systemProperties>
-                <parser>OutlineParser</parser>
-              </systemProperties>
-            </configuration>
-            <goals>
-              <goal>test</goal>
-            </goals>
-          </execution>
-        </executions>
-      </plugin>
-
-      <plugin>
-        <groupId>org.codehaus.mojo</groupId>
-        <artifactId>buildnumber-maven-plugin</artifactId>
-        <version>1.4</version>
-        <executions>
-          <execution>
-            <phase>validate</phase>
-            <goals>
-              <goal>create</goal>
-            </goals>
-          </execution>
-        </executions>
-        <configuration>
-          <doCheck>false</doCheck>
-          <doUpdate>false</doUpdate>
-        </configuration>
-      </plugin>
-
-      <plugin>
-        <groupId>org.antipathy</groupId>
-        <artifactId>mvn-scalafmt_2.13</artifactId>
-        <version>1.1.1640084764.9f463a9</version>
-        <configuration>
-          <configLocation>${project.basedir}/.scalafmt.conf</configLocation>
-          <showReformattedOnly>true</showReformattedOnly>
-        </configuration>
-        <executions>
-          <execution>
-            <phase>validate</phase>
-            <goals>
-              <goal>format</goal>
-            </goals>
-          </execution>
-        </executions>
-      </plugin>
-
-    </plugins>
-  </build>
-</project>
+<project xmlns="http://maven.apache.org/POM/4.0.0" xmlns:xsi="http://www.w3.org/2001/XMLSchema-instance"
+         xsi:schemaLocation="http://maven.apache.org/POM/4.0.0 http://maven.apache.org/xsd/maven-4.0.0.xsd">
+  <modelVersion>4.0.0</modelVersion>
+
+  <groupId>com.github.nawforce</groupId>
+  <artifactId>apexlink</artifactId>
+  <version>2.6.0</version>
+  <packaging>jar</packaging>
+
+  <name>apexlink</name>
+  <description>Salesforce Apex static analysis toolkit</description>
+  <url>https://github.com/nawforce/ApexLink</url>
+  <licenses>
+    <license>
+      <name>BSD-3-Clause</name>
+      <url>https://opensource.org/licenses/BSD-3-Clause</url>
+    </license>
+  </licenses>
+  <developers>
+    <developer>
+      <name>Kevin Jones</name>
+      <email>nawforce@gmail.com</email>
+    </developer>
+  </developers>
+  <scm>
+    <connection>scm:git:git://github.com/nawforce/ApexLink.git</connection>
+    <developerConnection>scm:git:git://github.com/nawforce/ApexLink.git</developerConnection>
+    <url>https://github.com/nawforce/ApexLink.git</url>
+  </scm>
+
+  <!-- https://central.sonatype.org/pages/ossrh-guide.html -->
+
+  <properties>
+    <project.build.sourceEncoding>UTF-8</project.build.sourceEncoding>
+  </properties>
+
+  <repositories>
+    <repository>
+      <id>oss.sonatype.org</id>
+      <url>https://oss.sonatype.org/content/repositories/releases</url>
+      <releases>
+        <enabled>true</enabled>
+      </releases>
+      <snapshots>
+        <enabled>false</enabled>
+      </snapshots>
+    </repository>
+    <repository>
+      <id>snapshots-oss.sonatype.org</id>
+      <url>https://oss.sonatype.org/content/repositories/snapshots</url>
+      <releases>
+        <enabled>false</enabled>
+      </releases>
+      <snapshots>
+        <enabled>true</enabled>
+      </snapshots>
+    </repository>
+  </repositories>
+
+  <dependencies>
+    <dependency>
+      <groupId>org.scala-lang</groupId>
+      <artifactId>scala-library</artifactId>
+      <version>2.13.3</version>
+    </dependency>
+
+    <dependency>
+      <groupId>org.scala-lang.modules</groupId>
+      <artifactId>scala-parallel-collections_2.13</artifactId>
+      <version>1.0.0</version>
+    </dependency>
+
+    <dependency>
+      <groupId>com.github.nawforce</groupId>
+      <artifactId>pkgforce_2.13</artifactId>
+      <version>2.6.0</version>
+    </dependency>
+
+    <dependency>
+      <groupId>com.github.nawforce</groupId>
+      <artifactId>apex-parser</artifactId>
+      <version>2.13.0</version>
+    </dependency>
+
+    <dependency>
+      <groupId>com.github.nawforce</groupId>
+      <artifactId>runforce</artifactId>
+      <version>55.4.0</version>
+    </dependency>
+
+    <dependency>
+      <groupId>com.github.nawforce</groupId>
+      <artifactId>scala-json-rpc_2.13</artifactId>
+      <version>1.0.1</version>
+    </dependency>
+
+    <dependency>
+      <groupId>com.github.nawforce</groupId>
+      <artifactId>scala-json-rpc-upickle-json-serializer_2.13</artifactId>
+      <version>1.0.1</version>
+    </dependency>
+
+    <dependency>
+      <groupId>com.lihaoyi</groupId>
+      <artifactId>upickle_2.13</artifactId>
+      <version>1.2.0</version>
+    </dependency>
+
+    <dependency>
+      <groupId>org.scalatest</groupId>
+      <artifactId>scalatest_2.13</artifactId>
+      <version>3.2.2</version>
+      <scope>test</scope>
+    </dependency>
+
+    <dependency>
+      <groupId>org.scala-js</groupId>
+      <artifactId>scalajs-stubs_2.13</artifactId>
+      <version>1.0.0</version>
+      <scope>provided</scope>
+    </dependency>
+
+    <dependency>
+      <groupId>com.google.jimfs</groupId>
+      <artifactId>jimfs</artifactId>
+      <version>1.1</version>
+      <scope>test</scope>
+    </dependency>
+
+  </dependencies>
+
+  <distributionManagement>
+    <snapshotRepository>
+      <id>ossrh</id>
+      <url>https://oss.sonatype.org/content/repositories/snapshots</url>
+    </snapshotRepository>
+    <repository>
+      <id>ossrh</id>
+      <url>https://oss.sonatype.org/service/local/staging/deploy/maven2/</url>
+    </repository>
+  </distributionManagement>
+
+  <build>
+    <finalName>${project.artifactId}</finalName>
+
+    <pluginManagement>
+      <plugins>
+        <plugin>
+          <groupId>net.alchim31.maven</groupId>
+          <artifactId>scala-maven-plugin</artifactId>
+          <version>4.3.1</version>
+        </plugin>
+        <plugin>
+          <groupId>org.apache.maven.plugins</groupId>
+          <artifactId>maven-compiler-plugin</artifactId>
+          <version>3.5.1</version>
+          <configuration>
+            <source>1.8</source>
+            <target>1.8</target>
+          </configuration>
+        </plugin>
+      </plugins>
+    </pluginManagement>
+
+    <plugins>
+
+      <plugin>
+        <groupId>org.apache.maven.plugins</groupId>
+        <artifactId>maven-compiler-plugin</artifactId>
+        <version>3.5.1</version>
+        <configuration>
+          <source>1.8</source>
+          <target>1.8</target>
+          <compilerArgument>-parameters</compilerArgument>
+        </configuration>
+      </plugin>
+
+      <plugin>
+        <groupId>org.apache.maven.plugins</groupId>
+        <artifactId>maven-jar-plugin</artifactId>
+        <version>3.0.2</version>
+        <configuration>
+          <archive>
+            <manifestFile>src/META-INF/MANIFEST.MF</manifestFile>
+            <manifest>
+              <addDefaultImplementationEntries>true</addDefaultImplementationEntries>
+            </manifest>
+            <manifestEntries>
+              <Implementation-Build>${buildNumber}</Implementation-Build>
+            </manifestEntries>
+          </archive>
+        </configuration>
+      </plugin>
+
+      <plugin>
+        <groupId>net.alchim31.maven</groupId>
+        <artifactId>scala-maven-plugin</artifactId>
+        <version>4.3.1</version>
+        <configuration>
+          <args>
+            <arg>-deprecation</arg>
+            <arg>-opt:l:inline</arg>
+            <arg>-opt-inline-from:com.nawforce.**</arg>
+          </args>
+        </configuration>
+        <executions>
+          <execution>
+            <id>scala-compile-first</id>
+            <phase>process-resources</phase>
+            <goals>
+              <goal>add-source</goal>
+              <goal>compile</goal>
+            </goals>
+          </execution>
+          <execution>
+            <id>scala-test-compile</id>
+            <phase>process-test-resources</phase>
+            <goals>
+              <goal>testCompile</goal>
+            </goals>
+          </execution>
+          <execution>
+            <id>attach-javadocs</id>
+            <goals>
+              <goal>add-source</goal>
+              <goal>doc-jar</goal>
+            </goals>
+          </execution>
+        </executions>
+      </plugin>
+
+      <plugin>
+        <artifactId>maven-dependency-plugin</artifactId>
+        <executions>
+          <execution>
+            <phase>package</phase>
+            <goals>
+              <goal>copy-dependencies</goal>
+            </goals>
+            <configuration>
+              <outputDirectory>${project.build.directory}/dependency</outputDirectory>
+              <includeScope>runtime</includeScope>
+            </configuration>
+          </execution>
+        </executions>
+      </plugin>
+
+      <plugin>
+        <groupId>org.apache.maven.plugins</groupId>
+        <artifactId>maven-shade-plugin</artifactId>
+        <version>3.0.0</version>
+        <executions>
+          <execution>
+            <phase>package</phase>
+            <goals>
+              <goal>shade</goal>
+            </goals>
+            <configuration>
+              <transformers>
+                <transformer implementation="org.apache.maven.plugins.shade.resource.ManifestResourceTransformer">
+                  <mainClass>com.nawforce.ApexLink</mainClass>
+                </transformer>
+              </transformers>
+            </configuration>
+          </execution>
+        </executions>
+        <configuration>
+          <filters>
+            <filter>
+              <artifact>*:*</artifact>
+            </filter>
+          </filters>
+          <minimizeJar>false</minimizeJar>
+          <finalName>uber-${project.artifactId}-${project.version}</finalName>
+        </configuration>
+      </plugin>
+
+      <plugin>
+        <groupId>org.apache.maven.plugins</groupId>
+        <artifactId>maven-source-plugin</artifactId>
+        <version>2.2.1</version>
+        <executions>
+          <execution>
+            <id>attach-sources</id>
+            <goals>
+              <goal>jar-no-fork</goal>
+            </goals>
+          </execution>
+        </executions>
+      </plugin>
+
+      <plugin>
+        <groupId>org.apache.maven.plugins</groupId>
+        <artifactId>maven-gpg-plugin</artifactId>
+        <version>1.5</version>
+        <executions>
+          <execution>
+            <id>sign-artifacts</id>
+            <phase>verify</phase>
+            <goals>
+              <goal>sign</goal>
+            </goals>
+          </execution>
+        </executions>
+        <configuration>
+          <useAgent>true</useAgent>
+        </configuration>
+      </plugin>
+
+      <plugin>
+        <groupId>org.sonatype.plugins</groupId>
+        <artifactId>nexus-staging-maven-plugin</artifactId>
+        <version>1.6.7</version>
+        <extensions>true</extensions>
+        <configuration>
+          <serverId>ossrh</serverId>
+          <nexusUrl>https://oss.sonatype.org/</nexusUrl>
+          <autoReleaseAfterClose>true</autoReleaseAfterClose>
+        </configuration>
+      </plugin>
+
+      <plugin>
+        <groupId>org.apache.maven.plugins</groupId>
+        <artifactId>maven-surefire-plugin</artifactId>
+        <version>2.19.1</version>
+        <configuration>
+          <skip>true</skip>
+        </configuration>
+      </plugin>
+
+      <plugin>
+        <groupId>org.scalatest</groupId>
+        <artifactId>scalatest-maven-plugin</artifactId>
+        <version>1.0</version>
+        <configuration>
+          <reportsDirectory>${project.build.directory}/surefire-reports</reportsDirectory>
+          <junitxml>.</junitxml>
+          <filereports>ServerTests.txt</filereports>
+        </configuration>
+        <executions>
+          <execution>
+            <id>test</id>
+            <configuration>
+              <systemProperties>
+                <parser>ANTLR</parser>
+              </systemProperties>
+            </configuration>
+            <goals>
+              <goal>test</goal>
+            </goals>
+          </execution>
+          <execution>
+            <id>test OutlineParser</id>
+            <configuration>
+              <systemProperties>
+                <parser>OutlineParser</parser>
+              </systemProperties>
+            </configuration>
+            <goals>
+              <goal>test</goal>
+            </goals>
+          </execution>
+        </executions>
+      </plugin>
+
+      <plugin>
+        <groupId>org.codehaus.mojo</groupId>
+        <artifactId>buildnumber-maven-plugin</artifactId>
+        <version>1.4</version>
+        <executions>
+          <execution>
+            <phase>validate</phase>
+            <goals>
+              <goal>create</goal>
+            </goals>
+          </execution>
+        </executions>
+        <configuration>
+          <doCheck>false</doCheck>
+          <doUpdate>false</doUpdate>
+        </configuration>
+      </plugin>
+
+      <plugin>
+        <groupId>org.antipathy</groupId>
+        <artifactId>mvn-scalafmt_2.13</artifactId>
+        <version>1.1.1640084764.9f463a9</version>
+        <configuration>
+          <configLocation>${project.basedir}/.scalafmt.conf</configLocation>
+          <showReformattedOnly>true</showReformattedOnly>
+        </configuration>
+        <executions>
+          <execution>
+            <phase>validate</phase>
+            <goals>
+              <goal>format</goal>
+            </goals>
+          </execution>
+        </executions>
+      </plugin>
+
+    </plugins>
+  </build>
+</project>