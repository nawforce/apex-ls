/*
 Copyright (c) 2020 Kevin Jones, All rights reserved.
 Redistribution and use in source and binary forms, with or without
 modification, are permitted provided that the following conditions
 are met:
 1. Redistributions of source code must retain the above copyright
    notice, this list of conditions and the following disclaimer.
 2. Redistributions in binary form must reproduce the above copyright
    notice, this list of conditions and the following disclaimer in the
    documentation and/or other materials provided with the distribution.
 3. The name of the author may not be used to endorse or promote products
    derived from this software without specific prior written permission.
 */

package com.nawforce.apexlink.cmds

import com.nawforce.apexlink.api.{Org, ServerOps}
import com.nawforce.apexlink.org.OrgImpl
import com.nawforce.apexlink.plugins.{PluginsManager, UnusedPlugin}
import com.nawforce.pkgforce.api.IssueLocation
import com.nawforce.pkgforce.diagnostics.{DefaultLogger, LoggerOps}
import com.nawforce.runtime.platform.Environment

import scala.jdk.CollectionConverters._

/** Basic command line for exercising the project analysis */
object Check {
  final val STATUS_OK: Int = 0
  final val STATUS_ARGS: Int = 1
  final val STATUS_EXCEPTION: Int = 3
  final val STATUS_ISSUES: Int = 4

  def usage(name: String) =
    s"Usage: $name [-json] [-verbose [-unused]] [-info|-debug] [-nocache] [-depends] <directory>"

  def run(args: Array[String]): Int = {
    val flags = Set("-json", "-verbose", "-info", "-debug", "-nocache", "-unused", "-depends")

    val json = args.contains("-json")
    val verbose = !json && args.contains("-verbose")
    val debug = !json && args.contains("-debug")
    val info = !json && !debug && args.contains("-info")
    val depends = args.contains("-depends")
    val noCache = args.contains("-nocache")
    val unused = args.contains("-unused")

    // Check we have some metadata directories to work with
    val dirs = args.filterNot(flags.contains)
    if (dirs.isEmpty) {
      System.err.println(s"No workspace directory argument provided.")
      return STATUS_ARGS
    }
    if (dirs.length > 1) {
      System.err.println(
        s"Multiple arguments provided, expected workspace directory, '${dirs.mkString(", ")}'}")
      return STATUS_ARGS
    }

    try {
      // Setup cache flushing and logging defaults
      ServerOps.setAutoFlush(false)
      LoggerOps.setLogger(new DefaultLogger(System.out))
      if (debug)
        LoggerOps.setLoggingLevel(LoggerOps.DEBUG_LOGGING)
      else if (info)
        LoggerOps.setLoggingLevel(LoggerOps.INFO_LOGGING)

      // Disable loading from the cache
      if (noCache) {
        Environment.setCacheDirOverride(Some(None))
      }

      // Don't use unused analysis unless we have both verbose and unused flags
      if (!verbose || !unused) {
        PluginsManager.removePlugins(Seq(classOf[UnusedPlugin]))
      }

      // Load org and flush to cache if we are using it
      val org = Org.newOrg(dirs.head)
      if (!noCache) {
        org.flush()
      }
<<<<<<< HEAD
=======

      org.asInstanceOf[OrgImpl].getTestClassNames(
        Array("/Users/kjones/ff/prds/bc/force-app/main/opportunities/classes/OpportunityToContractPostPlugin.cls"),
        findTests = true)
>>>>>>> 6a0e428f

      // Output issues
      if (depends) {
        if (json) {
          writeDependenciesAsJSON(org)
        } else {
          writeDependenciesAsCSV(org)
        }
        STATUS_OK
      } else {
        writeIssues(org, json, verbose)
      }

    } catch {
      case ex: Throwable =>
        ex.printStackTrace(System.err)
        STATUS_EXCEPTION
    }
  }

  private def writeDependenciesAsJSON(org: Org): Unit = {
    val buffer = new StringBuilder()
    var first = true
    buffer ++= s"""{ "dependencies": [\n"""
    org.getDependencies.asScala.foreach(kv => {
      if (!first)
        buffer ++= ",\n"
      first = false

      buffer ++= s"""{ "name": "${kv._1}", "dependencies": ["""
      buffer ++= kv._2.map("\"" + _ + "\"").mkString(", ")
      buffer ++= s"]}"
    })
    buffer ++= "]}\n"
    print(buffer.mkString)
  }

  private def writeDependenciesAsCSV(org: Org): Unit = {
    org.getDependencies.asScala.foreach(kv => {
      println(s"${kv._1}, ${kv._2.mkString(", ")}")
    })
  }

  private def writeIssues(org: Org,
                          asJSON: Boolean,
                          includeWarnings: Boolean,
                         ): Int = {

    val issues = org.issues.issuesForFiles(null, includeWarnings, 0)
    val writer = if (asJSON) new JSONMessageWriter() else new TextMessageWriter()
    writer.startOutput()
    var hasErrors = false
    var lastPath = ""

    issues.foreach(issue => {
      hasErrors |= issue.isError()
      if (includeWarnings || issue.isError) {

        if (issue.filePath() != lastPath) {
          if (lastPath.nonEmpty)
            writer.endDocument()
          lastPath = issue.filePath()
          writer.startDocument(lastPath)
        }

        writer.writeMessage(issue.category(), issue.fileLocation(), issue.message)

      }
    })
    if (lastPath.nonEmpty)
      writer.endDocument()

    print(writer.output)
    System.out.flush()
    if (hasErrors) STATUS_ISSUES else STATUS_OK
  }

  private trait MessageWriter {
    def startOutput(): Unit

    def startDocument(path: String): Unit

    def writeMessage(category: String, location: IssueLocation, message: String): Unit

    def endDocument(): Unit

    def output: String
  }

  private class TextMessageWriter(showPath: Boolean = true) extends MessageWriter {
    private val buffer = new StringBuilder()

    override def startOutput(): Unit = buffer.clear()

    override def startDocument(path: String): Unit = if (showPath) buffer ++= path + '\n'

    override def writeMessage(
                               category: String,
                               location: IssueLocation,
                               message: String
                             ): Unit =
      buffer ++= s"$category: ${location.displayPosition}: $message\n"

    override def endDocument(): Unit = {}

    override def output: String = buffer.toString()
  }

  private class JSONMessageWriter extends MessageWriter {
    private val buffer = new StringBuilder()
    private var firstDocument: Boolean = _
    private var firstMessage: Boolean = _

    override def startOutput(): Unit = {
      buffer.clear()
      buffer ++= s"""{ "files": [\n"""
      firstDocument = true
    }

    override def startDocument(path: String): Unit = {
      buffer ++= (if (firstDocument) "" else ",\n")
      buffer ++= s"""{ "path": "${JSON.encode(path)}", "messages": [\n"""
      firstDocument = false
      firstMessage = true
    }

    override def writeMessage(
                               category: String,
                               location: IssueLocation,
                               message: String
                             ): Unit = {
      buffer ++= (if (firstMessage) "" else ",\n")
      buffer ++= s"""{${locationAsJSON(location)}, "category": "$category", "message": "${JSON.encode(message)}"}"""
      firstMessage = false
    }

    override def endDocument(): Unit = buffer ++= "\n]}"

    override def output: String = {
      buffer ++= "]}\n"
      buffer.toString()
    }

    private def locationAsJSON(location: IssueLocation): String =
      s""""start": {"line": ${location.startLineNumber()}, "offset": ${location.startCharOffset()} }, "end": {"line": ${location.endLineNumber()}, "offset": ${location.endCharOffset()} }"""
  }

  object JSON {
    def encode(value: String): String = {
      val buf = new StringBuilder()
      value.foreach {
        case '"' => buf.append("\\\"")
        case '\\' => buf.append("\\\\")
        case '\b' => buf.append("\\b")
        case '\f' => buf.append("\\f")
        case '\n' => buf.append("\\n")
        case '\r' => buf.append("\\r")
        case '\t' => buf.append("\\t")
        case char if char < 0x20 => buf.append("\\u%04x".format(char: Int))
        case char => buf.append(char)
      }
      buf.mkString
    }
  }

}<|MERGE_RESOLUTION|>--- conflicted
+++ resolved
@@ -80,13 +80,10 @@
       if (!noCache) {
         org.flush()
       }
-<<<<<<< HEAD
-=======
 
       org.asInstanceOf[OrgImpl].getTestClassNames(
         Array("/Users/kjones/ff/prds/bc/force-app/main/opportunities/classes/OpportunityToContractPostPlugin.cls"),
         findTests = true)
->>>>>>> 6a0e428f
 
       // Output issues
       if (depends) {
