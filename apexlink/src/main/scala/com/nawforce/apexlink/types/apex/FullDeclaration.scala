/*
 Copyright (c) 2019 Kevin Jones, All rights reserved.
 Redistribution and use in source and binary forms, with or without
 modification, are permitted provided that the following conditions
 are met:
 1. Redistributions of source code must retain the above copyright
    notice, this list of conditions and the following disclaimer.
 2. Redistributions in binary form must reproduce the above copyright
    notice, this list of conditions and the following disclaimer in the
    documentation and/or other materials provided with the distribution.
 3. The name of the author may not be used to endorse or promote products
    derived from this software without specific prior written permission.
 */

package com.nawforce.apexlink.types.apex

import com.nawforce.apexlink.api._
import com.nawforce.apexlink.cst._
import com.nawforce.apexlink.finding.TypeResolver.TypeCache
import com.nawforce.apexlink.finding.{RelativeTypeContext, TypeResolver}
import com.nawforce.apexlink.names.TypeNames
import com.nawforce.apexlink.names.TypeNames.TypeNameUtils
import com.nawforce.apexlink.org.{OPM, OrgInfo}
import com.nawforce.apexlink.types.core._
import com.nawforce.apexparser.ApexParser.TypeDeclarationContext
import com.nawforce.pkgforce.diagnostics.LoggerOps
import com.nawforce.pkgforce.documents._
import com.nawforce.pkgforce.modifiers._
import com.nawforce.pkgforce.names.{Name, Names, TypeIdentifier, TypeName}
import com.nawforce.pkgforce.parsers.{ApexNode, CLASS_NATURE, INTERFACE_NATURE, Nature}
import com.nawforce.pkgforce.path.{Location, PathLike}
import com.nawforce.runtime.parsers.{CodeParser, Source, SourceData}
import upickle.default.writeBinary

import scala.collection.immutable.ArraySeq
import scala.collection.mutable

/* Apex type declaration, a wrapper around the Apex parser output. This is the base for classes, interfaces & enums*/
abstract class FullDeclaration(
  val source: Source,
  val module: OPM.Module,
  val typeContext: RelativeTypeContext,
  override val typeName: TypeName,
  override val outerTypeName: Option[TypeName],
  val id: Id,
  _modifiers: ModifierResults,
  _inTest: Boolean,
  val superClass: Option[TypeName],
  val interfaces: ArraySeq[TypeName],
  val bodyDeclarations: ArraySeq[ClassBodyDeclaration]
) extends ClassBodyDeclaration(_modifiers)
    with ApexClassDeclaration
    with ApexFullDeclaration {

  lazy val sourceHash: Int = source.hash

  override def paths: ArraySeq[PathLike] = ArraySeq(source.path)

  override val moduleDeclaration: Option[OPM.Module] = Some(module)
  override val name: Name                            = typeName.name
  override val idLocation: Location                  = id.location.location
  override val nature: Nature
  override val inTest: Boolean = _inTest

  override val isCustomException: Boolean =
    name.endsWith(Names.Exception) || superClass.contains(TypeNames.Exception) ||
      (superClassDeclaration.nonEmpty && superClassDeclaration.get.isCustomException)

  // Track if this has been flushed to cache yet
  private var flushedToCache = false

  // For ApexNode compatibility
  override val children: ArraySeq[ApexNode] = bodyDeclarations

  override def nestedTypes: ArraySeq[FullDeclaration] =
    bodyDeclarations.flatMap {
      case x: FullDeclaration => Some(x)
      case _                  => None
    }

  override lazy val blocks: ArraySeq[ApexInitializerBlock] = {
    bodyDeclarations.flatMap {
      case x: ApexInitializerBlock => Some(x)
      case _                       => None
    }
  }

  lazy val localFields: ArraySeq[ApexFieldLike] = {
    bodyDeclarations.flatMap {
      case x: ApexFieldDeclaration    => Some(x)
      case x: ApexPropertyDeclaration => Some(x)
      case _                          => None
    }
  }

  override lazy val localConstructors: ArraySeq[ApexConstructorDeclaration] = {
    bodyDeclarations.flatMap {
      case x: ApexConstructorDeclaration => Some(x)
      case _                             => None
    }
  }

  lazy val localMethods: ArraySeq[ApexMethodDeclaration] = {
    bodyDeclarations.flatMap({
      case m: ApexMethodDeclaration => Some(m)
      case _                        => None
    })
  }

  override def flush(pc: ParsedCache, context: PackageContext): Unit = {
    if (!flushedToCache) {
      val diagnostics = module.pkg.org.issueManager.getDiagnostics(location.path).toArray
      pc.upsert(context, name.value, source.asUTF8, writeBinary(ApexSummary(summary, diagnostics)))
      flushedToCache = true
    }
  }

  override def validate(): Unit = {
    LoggerOps.debugTime(s"Validated ${location.path}") {
      // Validate inside a parsing context as LazyBlock may call parser
      CST.sourceContext.withValue(Some(source)) {
        val context = new TypeVerifyContext(None, this, None)
        modifierIssues.foreach(context.log)
        verify(context)
        propagateOuterDependencies(new TypeCache())

        // Re-validation may update diagnostics which now need flushing
        flushedToCache = false
      }
    }
  }

  override def preReValidate(): Unit = {
    // Method maps, constructor maps & relative type contexts may be invalidated by changes to super classes/interfaces
    resetMethodMapIfInvalid()
<<<<<<< HEAD
=======
    resetConstructorMapIfInvalid()
    typeContext.reset()
>>>>>>> 6a15ddfb
    nestedTypes.foreach(_.preReValidate())
  }

  protected def verify(context: TypeVerifyContext): Unit = {
    // Check for name/path mismatch on outer types
    val pathBasename = location.path.basename
    if (outerTypeName.isEmpty && !pathBasename.matches(s"(?i)${id.name}.x?cls")) {
      context.logError(
        id.location,
        s"Type name '${id.name}' does not match file name '$pathBasename'"
      )
    }

    // Check super class is visible
    superClassDeclaration.foreach(context.addDependency)
    if (superClass.nonEmpty) {
      if (superClassDeclaration.isEmpty) {
        context.missingType(id.location, superClass.get)
      } else if (superClassDeclaration.get.nature != CLASS_NATURE) {
        OrgInfo.logError(id.location, s"Parent type '${superClass.get.asDotName}' must be a class")
      } else if (
        superClassDeclaration.get.modifiers
          .intersect(Seq(VIRTUAL_MODIFIER, ABSTRACT_MODIFIER))
          .isEmpty
      ) {
        OrgInfo.logError(
          id.location,
          s"Parent class '${superClass.get.asDotName}' must be declared virtual or abstract"
        )
      }
    }

    // Check for duplicate nested types
    val duplicateNestedType =
      (this +: nestedTypes).groupBy(_.name).collect { case (_, Seq(_, y, _*)) => y }
    duplicateNestedType.foreach(
      td => OrgInfo.logError(td.location, s"Duplicate type name '${td.name.toString}'")
    )

    // Check interfaces are visible
    interfaces.foreach(interface => {
      val td = context.getTypeAndAddDependency(interface, context.thisType).toOption
      if (td.isEmpty) {
        if (!context.module.isGulped && !context.module.isGhostedType(interface))
          context.missingType(id.location, interface)
      } else if (td.get.nature != INTERFACE_NATURE)
        OrgInfo.logError(id.location, s"Type '${interface.toString}' must be an interface")
    })

    // Detail check each body declaration
    bodyDeclarations.foreach(bd => bd.validate(new BodyDeclarationVerifyContext(context, bd, None)))

    nestedTypes
      .filter(t => t.nestedTypes.nonEmpty)
      .foreach(_.nestedTypes.foreach {
        case fd: FullDeclaration =>
          OrgInfo
            .logError(fd.id.location, s"${fd.id.name}: Inner types of Inner types are not valid.")
        case _ =>
      })

    // Log dependencies logged against this context
    setDepends(context.dependencies)
  }

  override def gatherDependencies(
    dependsOn: mutable.Set[TypeId],
    apexOnly: Boolean,
    outerTypesOnly: Boolean,
    typeCache: TypeCache
  ): Unit = {
    val dependents = mutable.Set[Dependent]()
    collectDependencies(dependents)
    DependentType.dependentsToTypeIds(module, dependents, apexOnly, outerTypesOnly, dependsOn)
  }

  override def collectDependencies(dependsOn: mutable.Set[Dependent]): Unit = {
    super.collectDependencies(dependsOn)
    bodyDeclarations.foreach(_.collectDependencies(dependsOn))
  }

  /** Locate an ApexDeclaration for the passed typeName that was extracted from location. */
  override def findDeclarationFromSourceReference(
    searchTerm: String,
    location: Location
  ): Option[ApexDeclaration] = {

    /** Find the outer or inner class that contains the passed cursor position */
    def findEnclosingClass(line: Int, offset: Int): Option[FullDeclaration] = {
      nestedTypes
        .collect { case nested: FullDeclaration => nested }
        .find(_.location.location.contains(line, offset))
        .orElse({
          if (this.location.location.contains(line, offset))
            Some(this)
          else
            None
        })
    }

    TypeName(searchTerm).toOption match {
      case Some(typeName: TypeName) =>
        findEnclosingClass(location.startLine, location.startPosition).flatMap(td => {
          TypeResolver(typeName, td).toOption.collect { case td: ApexDeclaration => td }
        })
      case _ => None
    }
  }

  /** Get a validation result map for the body declaration at the specified location. */
  override def getValidationMap(line: Int, offset: Int): Map[Location, ValidationResult] = {
    try {
      getBodyDeclarationFromLocation(line, offset)
        .map(typeAndBody => {
          // Validate the body declaration for the side-effect of being able to collect a map of expression results
          val typeContext = new TypeVerifyContext(None, typeAndBody._1, None)
          val resultMap   = mutable.Map[Location, ValidationResult]()
          val context =
            new BodyDeclarationVerifyContext(typeContext, typeAndBody._2, Some(resultMap))
          context.disableIssueReporting() {
            typeAndBody._2.validate(context)
          }
          resultMap.toMap
        })
        .getOrElse(Map.empty)
    } catch {
      case ex: Throwable =>
        val at = ex.getStackTrace.headOption.getOrElse("Unknown")
        LoggerOps.debug(s"Body validation failure: ${ex.toString} $at")
        Map.empty
    }
  }

  private def getBodyDeclarationFromLocation(
    line: Int,
    offset: Int
  ): Option[(FullDeclaration, ClassBodyDeclaration)] = {
    nestedTypes.view
      .collect { case nested: FullDeclaration => nested }
      .flatMap(td => td.getBodyDeclarationFromLocation(line, offset))
      .headOption
      .orElse({
        bodyDeclarations.find(_.location.location.contains(line, offset)).map((this, _))
      })
  }

  // Override to avoid super class access (use local fields & methods) & provide location information
  override def summary: TypeSummary = {
    TypeSummary(
      sourceHash,
      location.location,
      id.location.location,
      name.toString,
      typeName,
      nature.value,
      modifiers,
      inTest,
      superClass,
      interfaces,
      blocks.map(_.summary),
      localFields.map(_.summary).sortBy(_.name),
      localConstructors.map(_.summary).sortBy(_.parameters.length),
      localMethods.map(_.summary).sortBy(_.name),
      nestedTypes.map(_.summary).sortBy(_.name),
      dependencySummary()
    )
  }
}

final case class ThisType(module: OPM.Module, typeName: TypeName, inTest: Boolean) {
  def typeId: TypeId = TypeId(module, typeName)

  def typeIdentifier: TypeIdentifier = typeId.asTypeIdentifier

  def asInner(name: String): ThisType = {
    ThisType(module, TypeName(Names(name), Nil, Some(typeName)), inTest)
  }
}

object FullDeclaration {

  def create(
    module: OPM.Module,
    doc: ClassDocument,
    data: SourceData,
    forceConstruct: Boolean
  ): Option[FullDeclaration] = {
    val parser = CodeParser(doc.path, data)
    val result = parser.parseClass()
    val issues = result.issues
    issues.foreach(OrgInfo.log)
    if (issues.isEmpty || forceConstruct) {
      try {
        CompilationUnit.construct(parser, module, doc.name, result.value).map(_.typeDeclaration)
      } catch {
        case ex: Throwable =>
          module.log(doc.path, "CST construction failed", ex)
          None
      }
    } else {
      None
    }
  }

  def construct(
    parser: CodeParser,
    module: OPM.Module,
    name: Name,
    typeDecl: TypeDeclarationContext
  ): Option[FullDeclaration] = {

    val modifiers = ArraySeq.unsafeWrapArray(CodeParser.toScala(typeDecl.modifier()).toArray)
    val thisType  = TypeName(name).withNamespace(module.namespace)

    val cst: Option[FullDeclaration] = CodeParser
      .toScala(typeDecl.classDeclaration())
      .map(cd => {
        val classModifiers = ApexModifiers.classModifiers(parser, modifiers, outer = true, cd.id())
        ClassDeclaration.construct(
          parser,
          ThisType(module, thisType, classModifiers.modifiers.contains(ISTEST_ANNOTATION)),
          None,
          classModifiers,
          cd
        )
      })
      .orElse(
        CodeParser
          .toScala(typeDecl.interfaceDeclaration())
          .map(
            id =>
              InterfaceDeclaration.construct(
                parser,
                ThisType(module, thisType, inTest = false),
                None,
                ApexModifiers.interfaceModifiers(parser, modifiers, outer = true, id.id()),
                id
              )
          )
      )
      .orElse(
        CodeParser
          .toScala(typeDecl.enumDeclaration())
          .map(
            ed =>
              EnumDeclaration.construct(
                parser,
                ThisType(module, thisType, inTest = false),
                None,
                ApexModifiers.enumModifiers(parser, modifiers, outer = true, ed.id()),
                ed
              )
          )
      )

    cst.map(_.withContext(typeDecl))
  }
}<|MERGE_RESOLUTION|>--- conflicted
+++ resolved
@@ -133,11 +133,7 @@
   override def preReValidate(): Unit = {
     // Method maps, constructor maps & relative type contexts may be invalidated by changes to super classes/interfaces
     resetMethodMapIfInvalid()
-<<<<<<< HEAD
-=======
     resetConstructorMapIfInvalid()
-    typeContext.reset()
->>>>>>> 6a15ddfb
     nestedTypes.foreach(_.preReValidate())
   }
 
