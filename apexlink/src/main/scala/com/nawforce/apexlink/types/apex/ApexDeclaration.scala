--- conflicted
+++ resolved
@@ -72,14 +72,9 @@
 }
 
 /** Apex defined method core features, be they full or summary style */
-<<<<<<< HEAD
 trait ApexMethodLike extends ApexVisibleMethodLike with Referenceable with IdLocatable {
-  val outerTypeId: TypeId
-=======
-trait ApexMethodLike extends ApexVisibleMethodLike with IdLocatable {
   val thisTypeId: TypeId
   override def thisTypeIdOpt: Option[TypeId] = Some(thisTypeId)
->>>>>>> 3ad7619e
 
   // Synthetic methods are generated locally & so can be excluded from issue reporting
   def isSynthetic: Boolean = false
@@ -115,7 +110,7 @@
         .collect { case td: DependentType => td }
     }
     collectMethods()
-      .map(_.outerTypeId)
+      .map(_.thisTypeId)
       .flatMap(toApexDeclaration)
       .flatMap(td => {
         (td.outermostTypeDeclaration match {
