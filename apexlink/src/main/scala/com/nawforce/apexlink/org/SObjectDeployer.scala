--- conflicted
+++ resolved
@@ -55,10 +55,7 @@
     ).iterator.buffered
 
     val createdSObjects = mutable.Map[TypeName, SObjectLikeDeclaration]()
-<<<<<<< HEAD
-    val referenceFields = ArrayBuffer[(CustomFieldEvent, TypeName)]()
-=======
->>>>>>> b9b9d744
+    //val referenceFields = ArrayBuffer[(CustomFieldEvent, TypeName)]()
 
     while (objectsEvents.hasNext) {
       val sObjectEvent = objectsEvents.next().asInstanceOf[SObjectEvent]
@@ -104,20 +101,17 @@
           createReplacementSObject(sources, typeName, nature, fields, fieldSets, sharingReasons)
       sobjects.foreach(sobject => createdSObjects.put(sobject.typeName, sobject))
     }
-<<<<<<< HEAD
-
-    referenceFields
-      .flatMap {
-        case (field, typeName) => createReferenceField(field, typeName, createdSObjects)
-      }
-      .groupMap(_._1)(_._2) // group fields by obj to recreate each obj only once
-      .foreach {
-        case (objName, fields) =>
-          addFieldsToSObject(objName, fields.toArray.flatten, createdSObjects)
-      }
-
-=======
->>>>>>> b9b9d744
+
+    // referenceFields
+    //   .flatMap {
+    //     case (field, typeName) => createReferenceField(field, typeName, createdSObjects)
+    //   }
+    //   .groupMap(_._1)(_._2) // group fields by obj to recreate each obj only once
+    //   .foreach {
+    //     case (objName, fields) =>
+    //       addFieldsToSObject(objName, fields.toArray.flatten, createdSObjects)
+    //   }
+
     createdSObjects.values.toArray
   }
 
@@ -143,15 +137,10 @@
           LocatableCustomFieldDeclaration(
             location,
             name.replaceAll("__c$", "__r"),
-<<<<<<< HEAD
             maybeRefType.get,
-            None
-=======
-            refTypeName,
             None,
             asStatic = false,
             Some(field.referenceTo.get._2.toString)
->>>>>>> b9b9d744
           )
         )
       case "Location" =>
@@ -174,7 +163,6 @@
     }
   }
 
-<<<<<<< HEAD
   private def createReferenceField(
     field: CustomFieldEvent,
     objectName: TypeName,
@@ -276,8 +264,6 @@
     }
   }
 
-=======
->>>>>>> b9b9d744
   private def schemaTypeNameOf(name: Name): TypeName = {
     TypeName(defaultNamespace(name), Nil, Some(TypeNames.Schema))
   }
