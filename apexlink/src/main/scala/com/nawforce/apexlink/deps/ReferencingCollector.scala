--- conflicted
+++ resolved
@@ -4,15 +4,10 @@
 package com.nawforce.apexlink.deps
 
 import com.nawforce.apexlink.types.apex.ApexDeclaration
-<<<<<<< HEAD
-import com.nawforce.apexlink.types.core.{TypeDeclaration, TypeId}
-=======
->>>>>>> dc7f2df3
 import com.nawforce.pkgforce.modifiers.ISTEST_ANNOTATION
 import com.nawforce.pkgforce.parsers.INTERFACE_NATURE
 
 import scala.collection.mutable
-import scala.reflect.ClassTag
 
 object ReferencingCollector {
 
@@ -79,26 +74,6 @@
     * on inner classes.
     */
   private def getDependencyHolders(td: ApexDeclaration): Set[ApexDeclaration] = {
-<<<<<<< HEAD
-    toApexDeclarations(
-      td.getDependencyHolders
-        .flatMap(_.thisTypeIdOpt)
-    )
-  }
-
-  /** Convert TypeIds to ApexDeclarations, ignoring any which can't be found. */
-  private def toApexDeclarations(typeIds: Set[TypeId]): Set[ApexDeclaration] = {
-    typeIds.flatMap(_.toTypeDeclaration[ApexDeclaration])
-  }
-
-  /** Helper to lookup a TypeId */
-  implicit class TypeIdOps(typeId: TypeId) {
-    def toTypeDeclaration[T <: TypeDeclaration: ClassTag]: Option[T] = {
-      typeId.module
-        .findPackageType(typeId.typeName, None)
-        .collect { case td: T => td }
-    }
-=======
     td.getDependencyHolders
       .flatMap(_.thisTypeIdOpt)
       .flatMap(
@@ -107,6 +82,5 @@
             .findPackageType(typeId.typeName, None)
             .collect { case td: ApexDeclaration => td }
       )
->>>>>>> dc7f2df3
   }
 }