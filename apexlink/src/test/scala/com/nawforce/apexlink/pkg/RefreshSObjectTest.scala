--- conflicted
+++ resolved
@@ -397,11 +397,7 @@
 
         assert(
           getMessages() ==
-<<<<<<< HEAD
-            "/Foo__c.object: Error: line 10: Object Schema.Bar__c is not defined\n"
-=======
             "/Foo__c.object: Error: line 10: Lookup object Schema.Bar__c does not exist for field 'Lookup__r'\n"
->>>>>>> b9b9d744
         )
       }
     }
@@ -427,11 +423,7 @@
 
         assert(
           getMessages() ==
-<<<<<<< HEAD
-            "/Foo__c/Foo__c.object-meta.xml: Error: line 10: Object Schema.Bar__c is not defined\n"
-=======
             "/Foo__c/Foo__c.object-meta.xml: Error: line 10: Lookup object Schema.Bar__c does not exist for field 'Lookup__r'\n"
->>>>>>> b9b9d744
         )
       }
     }
