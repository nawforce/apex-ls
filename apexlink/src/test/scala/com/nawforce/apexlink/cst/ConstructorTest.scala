--- conflicted
+++ resolved
@@ -138,13 +138,6 @@
     )
   }
 
-<<<<<<< HEAD
-  test("Custom exceptions") {
-    typeDeclarations(
-      Map(
-        "Foo.cls"   -> "public class Foo {public class TestException extends Exception {}}",
-        "Dummy.cls" -> "public class Dummy { Dummy(){ throw new Foo.TestException('Error'); }}"
-=======
   test("Ambiguous private calls") {
     typeDeclarations(
       Map(
@@ -162,7 +155,16 @@
       Map(
         "Foo.cls"   -> "public class Foo {public Foo(Id i){} private Foo(String s){} private Foo(Object b){}}",
         "Dummy.cls" -> "public class Dummy { Dummy(){new Foo('abc'); }}"
->>>>>>> af932e7d
+      )
+    )
+    assert(dummyIssues.isEmpty)
+  }
+
+  test("Custom exceptions") {
+    typeDeclarations(
+      Map(
+        "Foo.cls"   -> "public class Foo {public class TestException extends Exception {}}",
+        "Dummy.cls" -> "public class Dummy { Dummy(){ throw new Foo.TestException('Error'); }}"
       )
     )
     assert(dummyIssues.isEmpty)
