/*
 Copyright (c) 2019 Kevin Jones, All rights reserved.
 Redistribution and use in source and binary forms, with or without
 modification, are permitted provided that the following conditions
 are met:
 1. Redistributions of source code must retain the above copyright
    notice, this list of conditions and the following disclaimer.
 2. Redistributions in binary form must reproduce the above copyright
    notice, this list of conditions and the following disclaimer in the
    documentation and/or other materials provided with the distribution.
 3. The name of the author may not be used to endorse or promote products
    derived from this software without specific prior written permission.
 */
package com.nawforce.pkgforce.sfdx

import com.nawforce.pkgforce.diagnostics
import com.nawforce.pkgforce.diagnostics._
import com.nawforce.pkgforce.names.Name
import com.nawforce.pkgforce.path.{Location, PathLike}
import com.nawforce.runtime.FileSystemHelper
import org.scalatest.BeforeAndAfter
import org.scalatest.funsuite.AnyFunSuite

import scala.collection.immutable.ArraySeq

class ProjectTest extends AnyFunSuite with BeforeAndAfter {

  private var logger: IssueLogger = _

  before {
    logger = new IssueLogger()
  }

  test("Missing project file") {
    FileSystemHelper.run(Map()) { root: PathLike =>
      // Delete the auto-created sfdx-project.json to test missing file scenario
      val sfdxProjectFile = root.join("sfdx-project.json")
      sfdxProjectFile.delete()

      val project = SFDXProject(root, logger)
      assert(project.isEmpty)
      assert(
        logger.issues == ArraySeq(
          Issue(
            root.join("sfdx-project.json"),
            Diagnostic(
              ERROR_CATEGORY,
              Location.empty,
              s"Missing sfdx-project.json file at ${root.join("sfdx-project.json")}"
            )
          )
        )
      )
    }
  }

  test("Empty project file") {
    FileSystemHelper.run(Map("sfdx-project.json" -> "")) { root: PathLike =>
      val project = SFDXProject(root, logger)
      assert(project.isEmpty)
      assert(
        logger.issues == ArraySeq(
          Issue(
            root.join("sfdx-project.json"),
            diagnostics.Diagnostic(
              ERROR_CATEGORY,
              Location.empty,
              "Failed to parse - ujson.IncompleteParseException: exhausted input"
            )
          )
        )
      )
    }
  }

  test("Badly formed project file") {
    FileSystemHelper.run(Map("sfdx-project.json" -> "{ 'foo': ''")) { root: PathLike =>
      val project = SFDXProject(root, logger)
      assert(project.isEmpty)
      assert(
        logger.issues == ArraySeq(
          Issue(
            root.join("sfdx-project.json"),
            diagnostics.Diagnostic(
              ERROR_CATEGORY,
              Location.empty,
              "Failed to parse - ujson.ParseException: expected \" got ' (line 1, column 3) at index 2"
            )
          )
        )
      )
    }
  }

  test("Missing packageDirectories") {
    FileSystemHelper.run(Map("sfdx-project.json" -> "{ }")) { root: PathLike =>
      val project = SFDXProject(root, logger)
      assert(project.isEmpty)
      assert(
        logger.issues == ArraySeq(
          Issue(
            root.join("sfdx-project.json"),
            diagnostics
              .Diagnostic(ERROR_CATEGORY, Location(1, 0), "'packageDirectories' is required")
          )
        )
      )
    }
  }

  test("Wrong type of packageDirectories") {
    FileSystemHelper.run(Map("sfdx-project.json" -> "{ \"packageDirectories\": \"Hello\"}")) {
      root: PathLike =>
        val project = SFDXProject(root, logger)
        assert(project.isEmpty)
        assert(
          logger.issues == ArraySeq(
            Issue(
              root.join("sfdx-project.json"),
              diagnostics.Diagnostic(
                ERROR_CATEGORY,
                Location(1, 24),
                "'packageDirectories' should be an array"
              )
            )
          )
        )
    }
  }

  test("Empty packageDirectories") {
    FileSystemHelper.run(Map("sfdx-project.json" -> "{ \"packageDirectories\": []}")) {
      root: PathLike =>
        val project = SFDXProject(root, logger)
        assert(logger.issues.isEmpty)
        assert(project.nonEmpty)
        assert(project.get.packageDirectories.isEmpty)
    }
  }

  test("Single packageDirectory") {
    FileSystemHelper.run(
      Map("sfdx-project.json" -> "{ \"packageDirectories\": [{\"path\": \"foo\"}]}")
    ) { root: PathLike =>
      val project = SFDXProject(root, logger)
      assert(logger.issues.isEmpty)
      assert(project.nonEmpty)
      assert(project.get.packageDirectories.size == 1)
      val pd = project.get.packageDirectories.head
      assert(pd.relativePath == "foo")
      assert(pd.name.isEmpty)
      assert(pd.version.isEmpty)
      assert(pd.dependencies.isEmpty)
    }
  }

  test("Single packageDirectory, with name & version") {
    FileSystemHelper.run(
      Map(
        "sfdx-project.json" -> "{ \"packageDirectories\": [{\"package\": \"name\", \"versionNumber\": \"1.2.3.NEXT\", \"path\": \"foo\"}]}"
      )
    ) { root: PathLike =>
      val project = SFDXProject(root, logger)
      assert(logger.issues.isEmpty)
      assert(project.nonEmpty)
      assert(project.get.packageDirectories.size == 1)
      val pd = project.get.packageDirectories.head
      assert(pd.relativePath == "foo")
      assert(pd.name.contains("name"))
      assert(pd.version.contains(VersionNumber(1, 2, 3, NextBuild)))
      assert(pd.dependencies.isEmpty)
    }
  }

  test("Single packageDirectory, with dependencies of wrong type") {
    FileSystemHelper.run(
      Map(
        "sfdx-project.json" ->
          """
          |{ "packageDirectories": [
          | {
          |   "path": "foo",
          |   "dependencies": "deps"
          | }
          |]}
          |""".stripMargin
      )
    ) { root: PathLike =>
      val project = SFDXProject(root, logger)
      assert(project.isEmpty)
      assert(
        logger.issues == ArraySeq(
          Issue(
            root.join("sfdx-project.json"),
            diagnostics
              .Diagnostic(ERROR_CATEGORY, Location(5, 19), "'dependencies' should be an array")
          )
        )
      )
    }
  }

  test("Single packageDirectory, with empty dependencies") {
    FileSystemHelper.run(
      Map(
        "sfdx-project.json" ->
          """
          |{ "packageDirectories": [
          | {
          |   "path": "foo",
          |   "dependencies": []
          | }
          |]}
          |""".stripMargin
      )
    ) { root: PathLike =>
      val project = SFDXProject(root, logger)
      assert(project.nonEmpty)
      assert(project.get.packageDirectories.size == 1)
      assert(project.get.packageDirectories.head.dependencies.isEmpty)
    }
  }

  test("Single packageDirectory, with some dependency") {
    FileSystemHelper.run(
      Map(
        "sfdx-project.json" ->
          """
          |{ "packageDirectories": [
          | {
          |   "path": "foo",
          |   "dependencies": [{
          |     "package": "myPackage",
          |     "versionNumber": "1.40.2.12"
          |   }]
          | }
          |]}
          |""".stripMargin
      )
    ) { root: PathLike =>
      val project = SFDXProject(root, logger)
      assert(project.nonEmpty)
      assert(project.get.packageDirectories.size == 1)
      assert(project.get.packageDirectories.head.dependencies.size == 1)
      assert(project.get.packageDirectories.head.dependencies.head.name == "myPackage")
      assert(
        project.get.packageDirectories.head.dependencies.head.version
          .contains(VersionNumber(1, 40, 2, Build(12)))
      )
    }
  }

  test("Single packageDirectory, with some dependency missing name") {
    FileSystemHelper.run(
      Map(
        "sfdx-project.json" ->
          """
          |{ "packageDirectories": [
          | {
          |   "path": "foo",
          |   "dependencies": [{
          |     "versionNumber": "10.9.8.LATEST"
          |   }]
          | }
          |]}
          |""".stripMargin
      )
    ) { root: PathLike =>
      val project = SFDXProject(root, logger)
      assert(project.isEmpty)
      assert(
        logger.issues == ArraySeq(
          Issue(
            root.join("sfdx-project.json"),
            diagnostics.Diagnostic(ERROR_CATEGORY, Location(5, 20), "'package' is required")
          )
        )
      )
    }
  }

  test("Single packageDirectories without path") {
    FileSystemHelper.run(Map("sfdx-project.json" -> "{ \"packageDirectories\": [{}]}")) {
      root: PathLike =>
        val project = SFDXProject(root, logger)
        assert(project.isEmpty)
        assert(
          logger.issues == ArraySeq(
            Issue(
              root.join("sfdx-project.json"),
              diagnostics.Diagnostic(ERROR_CATEGORY, Location(1, 25), "'path' is required")
            )
          )
        )
    }
  }

  test("Multiple packageDirectories") {
    FileSystemHelper.run(
      Map(
        "sfdx-project.json" -> "{ \"packageDirectories\": [{\"path\": \"foo\"}, {\"path\": \"bar\"}]}"
      )
    ) { root: PathLike =>
      val project = SFDXProject(root, logger)
      assert(logger.issues.isEmpty)
      assert(project.nonEmpty)
      assert(project.get.packageDirectories.size == 2)
      assert(project.get.packageDirectories.head.relativePath == "foo")
      assert(project.get.packageDirectories(1).relativePath == "bar")

    }
  }

  test("Bad path type") {
    FileSystemHelper.run(
      Map("sfdx-project.json" -> "{ \"packageDirectories\": [{\"path\": {}}]}")
    ) { root: PathLike =>
      val project = SFDXProject(root, logger)
      assert(project.isEmpty)
      assert(
        logger.issues == ArraySeq(
          Issue(
            root.join("sfdx-project.json"),
            diagnostics.Diagnostic(ERROR_CATEGORY, Location(1, 34), "'path' should be a string")
          )
        )
      )
    }
  }

  test("Path outside project") {
    FileSystemHelper.run(
      Map("pkg/sfdx-project.json" -> "{ \"packageDirectories\": [{\"path\": \"../../somewhere\"}]}")
    ) { root: PathLike =>
      val project = SFDXProject(root.join("pkg"), logger)
      assert(project.nonEmpty)
      assert(logger.issues.isEmpty)

      // Path are checked during layer construction
      project.get.layers(logger)

      val pathPrefix = root.toString
      assert(
        logger.issues == ArraySeq(
          Issue(
            root.join("pkg").join("sfdx-project.json"),
            diagnostics.Diagnostic(
              ERROR_CATEGORY,
              Location.empty,
              s"Package directory '${pathPrefix}somewhere' is not within the project directory '${pathPrefix}pkg'"
            )
          )
        )
      )
    }
  }

  test("No namespace") {
    FileSystemHelper.run(Map("sfdx-project.json" -> "{\"packageDirectories\": []}")) {
      root: PathLike =>
        val project = SFDXProject(root, logger)
        assert(logger.issues.isEmpty)
        assert(project.nonEmpty)
        assert(project.get.namespace.isEmpty)
    }
  }

  test("Invalid namespace json") {
    FileSystemHelper.run(
      Map("sfdx-project.json" -> "{\"namespace\": {}, \"packageDirectories\": []}")
    ) { root: PathLike =>
      val project = SFDXProject(root, logger)
      assert(project.isEmpty)
      assert(
        logger.issues == ArraySeq(
          Issue(
            root.join("sfdx-project.json"),
            diagnostics
              .Diagnostic(ERROR_CATEGORY, Location(1, 14), "'namespace' should be a string")
          )
        )
      )
    }
  }

  test("Empty namespace") {
    FileSystemHelper.run(
      Map("sfdx-project.json" -> "{\"namespace\": \"\", \"packageDirectories\": []}")
    ) { root: PathLike =>
      val project = SFDXProject(root, logger)
      assert(logger.issues.isEmpty)
      assert(project.nonEmpty)
      assert(project.get.namespace.isEmpty)
    }
  }

  test("Whitespace namespace") {
    FileSystemHelper.run(
      Map("sfdx-project.json" -> "{\"namespace\": \" \", \"packageDirectories\": []}")
    ) { root: PathLike =>
      val project = SFDXProject(root, logger)
      assert(project.isEmpty)
      assert(
        logger.issues == ArraySeq(
          Issue(
            root.join("sfdx-project.json"),
            diagnostics.Diagnostic(
              ERROR_CATEGORY,
              Location(1, 14),
              "' ' is not a valid identifier, can only use characters A-Z, a-z, 0-9 or _"
            )
          )
        )
      )
    }
  }

  test("Invalid namespace") {
    FileSystemHelper.run(
      Map("sfdx-project.json" -> "{\"namespace\": \"foo__bar\", \"packageDirectories\": []}")
    ) { root: PathLike =>
      val project = SFDXProject(root, logger)
      assert(project.isEmpty)
      assert(
        logger.issues == ArraySeq(
          Issue(
            root.join("sfdx-project.json"),
            diagnostics.Diagnostic(
              ERROR_CATEGORY,
              Location(1, 14),
              "'foo__bar' is not a valid identifier, can not use '__'"
            )
          )
        )
      )
    }
  }

  test("Valid namespace") {
    FileSystemHelper.run(
      Map("sfdx-project.json" -> "{\"namespace\": \"ns\", \"packageDirectories\": []}")
    ) { root: PathLike =>
      val project = SFDXProject(root, logger)
      assert(logger.issues.isEmpty)
      assert(project.nonEmpty)
      assert(project.get.namespace.contains(Name("ns")))
    }
  }

  test("No plugins") {
    FileSystemHelper.run(Map("sfdx-project.json" -> "{\"packageDirectories\": []}")) {
      root: PathLike =>
        val project = SFDXProject(root, logger)
        assert(logger.issues.isEmpty)
        assert(project.nonEmpty)
        assert(project.get.apexConfig.plugins.isEmpty)
    }
  }

  test("Plugins of wrong type") {
    FileSystemHelper.run(
      Map("sfdx-project.json" -> "{\"plugins\": \"foo\", \"packageDirectories\": []}")
    ) { root: PathLike =>
      val project = SFDXProject(root, logger)
      assert(project.isEmpty)
      assert(
        logger.issues == ArraySeq(
          Issue(
            root.join("sfdx-project.json"),
            diagnostics.Diagnostic(ERROR_CATEGORY, Location(1, 12), "'plugins' should be an object")
          )
        )
      )
    }
  }

  test("Plugins empty") {
    FileSystemHelper.run(
      Map("sfdx-project.json" -> "{\"plugins\": {}, \"packageDirectories\": []}")
    ) { root: PathLike =>
      val project = SFDXProject(root, logger)
      assert(logger.issues.isEmpty)
      assert(project.get.plugins.isEmpty)
    }
  }

  test("Plugins multiple keys") {
    FileSystemHelper.run(
      Map(
        "sfdx-project.json" -> "{\"plugins\": {\"foo\": {}, \"bar\": {}}, \"packageDirectories\": []}"
      )
    ) { root: PathLike =>
      val project = SFDXProject(root, logger)
      assert(logger.issues.isEmpty)
      assert(project.get.plugins.size == 2)
      assert(project.get.plugins.contains("foo"))
      assert(project.get.plugins.contains("bar"))
      assert(project.get.dependencies.isEmpty)
    }
  }

  test("Empty Dependencies") {
    FileSystemHelper.run(
      Map(
        "sfdx-project.json" -> "{\"plugins\": {\"dependencies\": []}, \"packageDirectories\": []}"
      )
    ) { root: PathLike =>
      val project = SFDXProject(root, logger)
      assert(logger.issues.isEmpty)
      assert(project.get.plugins.size == 1)
      assert(project.get.plugins.contains("dependencies"))
      assert(project.get.dependencies.isEmpty)
    }
  }

  test("Dependencies missing namespace") {
    FileSystemHelper.run(
      Map(
        "sfdx-project.json" -> "{\"plugins\": {\"dependencies\": [{}]}, \"packageDirectories\": [{\"path\": \"foo\"}]}"
      )
    ) { root: PathLike =>
      val project = SFDXProject(root, logger)
      assert(project.nonEmpty)
      assert(logger.issues.isEmpty)

      // Namespace & path are checked during layer construction
      project.get.layers(logger)
      assert(
        logger.issues == ArraySeq(
          Issue(
            root.join("sfdx-project.json"),
            diagnostics.Diagnostic(
              ERROR_CATEGORY,
              Location(1, 30),
              "plugin dependencies must include either a namespace, a path or both"
            )
          )
        )
      )
    }
  }

  test("Dependencies namespace without path") {
    FileSystemHelper.run(
      Map(
        "sfdx-project.json" -> "{\"plugins\": {\"dependencies\": [{\"namespace\": \"foo\"}] }, \"packageDirectories\": []}"
      )
    ) { root: PathLike =>
      val project = SFDXProject(root, logger)
      assert(logger.issues.isEmpty)
      assert(project.get.dependencies.nonEmpty)
      assert(project.get.dependencies.size == 1)
      assert(project.get.dependencies.exists(_.namespace.contains(Name("foo"))))
    }
  }

  test("Dependencies namespace with path") {
    FileSystemHelper.run(
      Map(
        "sfdx-project.json" -> "{\"plugins\": {\"dependencies\": [{\"namespace\": \"foo\", \"path\": \"bar\"}] }, \"packageDirectories\": []}"
      )
    ) { root: PathLike =>
      val project = SFDXProject(root, logger)
      assert(logger.issues.isEmpty)
      assert(project.get.dependencies.nonEmpty)
      assert(project.get.dependencies.size == 1)
      assert(project.get.dependencies.exists(_.namespace.contains(Name("foo"))))
      assert(project.get.dependencies.exists(_.relativePath.contains("bar")))
    }
  }

  test("Dependencies duplicate namespace") {
    FileSystemHelper.run(
      Map(
        "sfdx-project.json" -> "{\"namespace\": \"foo\", \"plugins\": {\"dependencies\": [{\"namespace\": \"foo\", \"path\": \"bar\"}] }, \"packageDirectories\": [{\"path\": \"path\"}]}"
      )
    ) { root: PathLike =>
      val project = SFDXProject(root, logger)
      assert(logger.issues.isEmpty)

      // Duplicate namespace is checked during layer construction
      project.get.layers(logger)
      assert(
        logger.issues == ArraySeq(
          Issue(
            root.join("sfdx-project.json"),
            diagnostics.Diagnostic(
              ERROR_CATEGORY,
              Location(1, 50),
              "plugin additionalNamespaces/dependencies must use unique namespaces"
            )
          )
        )
      )
    }
  }

  test("Dependencies multiple entries") {
    FileSystemHelper.run(
      Map(
        "sfdx-project.json" ->
          """{
        | "packageDirectories": [],
        | "plugins": {
        |   "dependencies": [
        |     {"namespace": "foo", "path": "patha"},
        |     {"namespace": "bar"},
        |     {"namespace": "baz", "path": "pathc"}
        |   ]
        | }
        |}""".stripMargin
      )
    ) { root: PathLike =>
      val project = SFDXProject(root, logger)
      assert(logger.issues.isEmpty)
      assert(project.get.dependencies.nonEmpty)
      assert(project.get.dependencies.size == 3)
      assert(project.get.dependencies.head.relativePath.contains("patha"))
      assert(project.get.dependencies(1).relativePath.isEmpty)
      assert(project.get.dependencies(2).relativePath.contains("pathc"))
    }
  }

  test("sourceApiVersion") {
    FileSystemHelper.run(
      Map(
        "sfdx-project.json" ->
          """{
          | "sourceApiVersion": "Hello",
          | "packageDirectories": []
          |}""".stripMargin
      )
    ) { root: PathLike =>
      val project = SFDXProject(root, logger)
      assert(project.get.sourceApiVersion.contains("Hello"))
    }
  }

  test("sourceApiVersion bad type") {
    FileSystemHelper.run(
      Map(
        "sfdx-project.json" ->
          """{
          | "sourceApiVersion": 23.4,
          | "packageDirectories": []
          |}""".stripMargin
      )
    ) { root: PathLike =>
      val project = SFDXProject(root, logger)
      assert(project.isEmpty)
      assert(
        logger.issues == ArraySeq(
          Issue(
            root.join("sfdx-project.json"),
            diagnostics
              .Diagnostic(ERROR_CATEGORY, Location(2, 21), "'sourceApiVersion' should be a string")
          )
        )
      )
    }
  }

  test("Empty unpackagedMetadata") {
    FileSystemHelper.run(
      Map(
        "sfdx-project.json" -> "{\"plugins\": {\"unpackagedMetadata\": []}, \"packageDirectories\": []}"
      )
    ) { root: PathLike =>
      val project = SFDXProject(root, logger)
      assert(logger.issues.isEmpty)
      assert(project.get.apexConfig.plugins.size == 1)
      assert(project.get.apexConfig.plugins.contains("unpackagedMetadata"))
      assert(project.get.apexConfig.unpackagedMetadata.isEmpty)
    }
  }

  test("unpackagedMetadata not an array") {
    FileSystemHelper.run(
      Map(
        "sfdx-project.json" -> "{\"plugins\": {\"unpackagedMetadata\": 42}, \"packageDirectories\": []}"
      )
    ) { root: PathLike =>
      val project = SFDXProject(root, logger)

      assert(project.isEmpty)
      assert(
        logger.issues == ArraySeq(
          Issue(
            root.join("sfdx-project.json"),
            Diagnostic(ERROR_CATEGORY, Location(1, 35), "'unpackagedMetadata' should be an array")
          )
        )
      )
    }
  }

  test("unpackagedMetadata single path") {
    FileSystemHelper.run(
      Map(
        "sfdx-project.json" -> "{\"plugins\": {\"unpackagedMetadata\": [\"path\"]}, \"packageDirectories\": []}"
      )
    ) { root: PathLike =>
      val project = SFDXProject(root, logger)
      assert(logger.issues.isEmpty)

      assert(project.get.apexConfig.unpackagedMetadata.size == 1)
      val pd = project.get.apexConfig.unpackagedMetadata.head
      assert(pd.relativePath == "path")
      assert(pd.name.isEmpty)
      assert(pd.version.isEmpty)
      assert(pd.dependencies.isEmpty)
    }
  }

  test("unpackagedMetadata multiple paths") {
    FileSystemHelper.run(
      Map(
        "sfdx-project.json" -> "{\"plugins\": {\"unpackagedMetadata\": [\"path1\", \"path2\"]}, \"packageDirectories\": []}"
      )
    ) { root: PathLike =>
      val project = SFDXProject(root, logger)
      assert(logger.issues.isEmpty)

      assert(project.get.apexConfig.unpackagedMetadata.size == 2)
      val pd1 = project.get.apexConfig.unpackagedMetadata.head
      assert(pd1.relativePath == "path1")
      val pd2 = project.get.apexConfig.unpackagedMetadata(1)
      assert(pd2.relativePath == "path2")
    }
  }

  test("unpackagedMetadata bad path element") {
    FileSystemHelper.run(
      Map(
        "sfdx-project.json" -> "{\"plugins\": {\"unpackagedMetadata\": [\"path1\", 10]}, \"packageDirectories\": []}"
      )
    ) { root: PathLike =>
      val project = SFDXProject(root, logger)

      assert(project.isEmpty)
      assert(
        logger.issues == ArraySeq(
          Issue(
            root.join("sfdx-project.json"),
            Diagnostic(
              ERROR_CATEGORY,
              Location(1, 45),
              "'unpackagedMetadata' entries should all be strings"
            )
          )
        )
      )
    }
  }

<<<<<<< HEAD
  test("Empty additionalNamespaces") {
    FileSystemHelper.run(
      Map(
        "sfdx-project.json" -> "{\"plugins\": {\"additionalNamespaces\": []}, \"packageDirectories\": []}"
      )
    ) { root: PathLike =>
      val project = SFDXProject(root, logger)
      assert(logger.issues.isEmpty)
      assert(project.get.plugins.size == 1)
      assert(project.get.plugins.contains("additionalNamespaces"))
      assert(project.get.additionalNamespaces.isEmpty)
    }
  }

  test("additionalNamespaces not an array") {
    FileSystemHelper.run(
      Map(
        "sfdx-project.json" -> "{\"plugins\": {\"additionalNamespaces\": 42}, \"packageDirectories\": []}"
      )
    ) { root: PathLike =>
      val project = SFDXProject(root, logger)

      assert(project.isEmpty)
      assert(
        logger.issues == ArraySeq(
          Issue(
            root.join("sfdx-project.json"),
            Diagnostic(ERROR_CATEGORY, Location(1, 37), "'additionalNamespaces' should be an array")
          )
        )
      )
    }
  }

  test("additionalNamespaces single ns") {
    FileSystemHelper.run(
      Map(
        "sfdx-project.json" -> "{\"plugins\": {\"additionalNamespaces\": [\"ns\"]}, \"packageDirectories\": []}"
      )
    ) { root: PathLike =>
      val project = SFDXProject(root, logger)
      assert(logger.issues.isEmpty)

      assert(project.get.additionalNamespaces sameElements Array(Some(Name("ns"))))
      val globs = project.get.metadataGlobs
      assert(globs.length == 1)
      assert(globs.exists(_.startsWith(".apexlink/gulp/ns/**/")))
    }
  }

  test("additionalNamespaces multiple ns") {
    FileSystemHelper.run(
      Map(
        "sfdx-project.json" -> "{\"plugins\": {\"additionalNamespaces\": [\"ns1\", \"unmanaged\"]}, \"packageDirectories\": []}"
      )
    ) { root: PathLike =>
      val project = SFDXProject(root, logger)
      assert(logger.issues.isEmpty)

      assert(project.get.additionalNamespaces sameElements Array(Some(Name("ns1")), None))
      val globs = project.get.metadataGlobs
      assert(globs.length == 2)
      assert(globs.exists(_.startsWith(".apexlink/gulp/ns1/**/")))
      assert(globs.exists(_.startsWith(".apexlink/gulp/unmanaged/**/")))
    }
  }

  test("additionalNamespaces bad path element") {
    FileSystemHelper.run(
      Map(
        "sfdx-project.json" -> "{\"plugins\": {\"additionalNamespaces\": [\"ns\", 10]}, \"packageDirectories\": []}"
      )
    ) { root: PathLike =>
      val project = SFDXProject(root, logger)

      assert(project.isEmpty)
      assert(
        logger.issues == ArraySeq(
          Issue(
            root.join("sfdx-project.json"),
            Diagnostic(
              ERROR_CATEGORY,
              Location(1, 44),
              "'additionalNamespaces' entries should all be strings"
            )
          )
        )
      )
    }
  }

  test("additionalNamespaces duplicate") {
    FileSystemHelper.run(
      Map(
        "sfdx-project.json" -> "{\"plugins\": {\"additionalNamespaces\": [\"other\", \"ns\", \"another\", \"ns\"]}, \"packageDirectories\": []}"
      )
    ) { root: PathLike =>
      val project = SFDXProject(root, logger)

      assert(project.isEmpty)
      assert(
        logger.issues == ArraySeq(
          Issue(
            root.join("sfdx-project.json"),
            Diagnostic(
              ERROR_CATEGORY,
              Location(1, 37),
              "namespace 'ns' is duplicated in additionalNamespaces'"
            )
          )
        )
      )
    }
  }

  test("additionalNamespaces duplicate (unmanaged)") {
    FileSystemHelper.run(
      Map(
        "sfdx-project.json" -> "{\"plugins\": {\"additionalNamespaces\": [\"other\", \"unmanaged\", \"another\", \"unmanaged\"]}, \"packageDirectories\": []}"
      )
    ) { root: PathLike =>
      val project = SFDXProject(root, logger)

      assert(project.isEmpty)
      assert(
        logger.issues == ArraySeq(
          Issue(
            root.join("sfdx-project.json"),
            Diagnostic(
              ERROR_CATEGORY,
              Location(1, 37),
              "namespace 'unmanaged' is duplicated in additionalNamespaces'"
            )
          )
        )
      )
    }
  }

  test("Library flag defaults to false") {
    FileSystemHelper.run(
      Map("sfdx-project.json" -> "{\"packageDirectories\": [{\"path\": \"force-app\"}]}")
    ) { root: PathLike =>
      val project = SFDXProject(root, logger)
      assert(logger.issues.isEmpty)
      assert(!project.get.isLibrary)
    }
  }

  test("Library flag set to true") {
    FileSystemHelper.run(
      Map(
        "sfdx-project.json" -> "{\"packageDirectories\": [{\"path\": \"force-app\"}], \"plugins\": {\"library\": true}}"
      )
    ) { root: PathLike =>
      val project = SFDXProject(root, logger)
      assert(logger.issues.isEmpty)
      assert(project.get.isLibrary)
    }
  }

  test("Library flag invalid type") {
    FileSystemHelper.run(
      Map(
        "sfdx-project.json" -> "{\"packageDirectories\": [{\"path\": \"force-app\"}], \"plugins\": {\"library\": \"invalid\"}}"
      )
    ) { root: PathLike =>
      val project = SFDXProject(root, logger)
      assert(project.isEmpty)
      assert(
        logger.issues == ArraySeq(
          Issue(
            root.join("sfdx-project.json"),
            Diagnostic(ERROR_CATEGORY, Location(1, 71), "'library' should be a boolean")
          )
        )
      )
    }
  }

  test("External metadata defaults to empty") {
    FileSystemHelper.run(
      Map("sfdx-project.json" -> "{\"packageDirectories\": [{\"path\": \"force-app\"}]}")
    ) { root: PathLike =>
      val project = SFDXProject(root, logger)
      assert(logger.issues.isEmpty)
      assert(project.get.externalMetadata.isEmpty)
    }
  }

  test("External metadata with valid paths") {
    FileSystemHelper.run(
      Map(
        "sfdx-project.json" -> "{\"packageDirectories\": [{\"path\": \"force-app\"}], \"plugins\": {\"externalMetadata\": [\"vendor\", \"external\"]}}"
      )
    ) { root: PathLike =>
      val project = SFDXProject(root, logger)
      assert(logger.issues.isEmpty)
      assert(project.get.externalMetadata == Seq("vendor", "external"))
    }
  }

  test("External metadata with invalid absolute path") {
    FileSystemHelper.run(
      Map(
        "sfdx-project.json" -> "{\"packageDirectories\": [{\"path\": \"force-app\"}], \"plugins\": {\"externalMetadata\": [\"/absolute/path\"]}}"
      )
    ) { root: PathLike =>
      val project = SFDXProject(root, logger)
      assert(project.isEmpty)
      assert(
        logger.issues == ArraySeq(
          Issue(
            root.join("sfdx-project.json"),
            Diagnostic(
              ERROR_CATEGORY,
              Location(1, 81),
              "External metadata path '/absolute/path' must be a relative path within the project"
            )
          )
        )
      )
    }
  }

  test("External metadata with invalid parent directory reference") {
    FileSystemHelper.run(
      Map(
        "sfdx-project.json" -> "{\"packageDirectories\": [{\"path\": \"force-app\"}], \"plugins\": {\"externalMetadata\": [\"../escape\"]}}"
      )
    ) { root: PathLike =>
      val project = SFDXProject(root, logger)
      assert(project.isEmpty)
      assert(
        logger.issues == ArraySeq(
          Issue(
            root.join("sfdx-project.json"),
            Diagnostic(
              ERROR_CATEGORY,
              Location(1, 81),
              "External metadata path '../escape' must be a relative path within the project"
            )
          )
        )
      )
    }
  }

  test("External metadata with non-string entry") {
    FileSystemHelper.run(
      Map(
        "sfdx-project.json" -> "{\"packageDirectories\": [{\"path\": \"force-app\"}], \"plugins\": {\"externalMetadata\": [123]}}"
      )
    ) { root: PathLike =>
      val project = SFDXProject(root, logger)
      assert(project.isEmpty)
      assert(
        logger.issues == ArraySeq(
          Issue(
            root.join("sfdx-project.json"),
            Diagnostic(
              ERROR_CATEGORY,
              Location(1, 81),
              "'externalMetadata' entries should be strings"
            )
          )
        )
      )
    }
  }

  test("External metadata with non-array value") {
    FileSystemHelper.run(
      Map(
        "sfdx-project.json" -> "{\"packageDirectories\": [{\"path\": \"force-app\"}], \"plugins\": {\"externalMetadata\": \"invalid\"}}"
      )
    ) { root: PathLike =>
      val project = SFDXProject(root, logger)
      assert(project.isEmpty)
      assert(
        logger.issues == ArraySeq(
          Issue(
            root.join("sfdx-project.json"),
            Diagnostic(ERROR_CATEGORY, Location(1, 80), "'externalMetadata' should be an array")
          )
        )
      )
    }
  }

  test("options parsing - empty object") {
    FileSystemHelper.run(
      Map("sfdx-project.json" -> "{\"plugins\": {\"options\": {}}, \"packageDirectories\": []}")
    ) { root: PathLike =>
      val project = SFDXProject(root, logger)
      assert(project.isDefined)
      assert(project.get.options.isEmpty)
      assert(project.get.forceIgnoreVersion == ForceIgnoreVersion.V2) // Default value
    }
  }

  test("options parsing - with forceIgnoreVersion v1") {
    FileSystemHelper.run(
      Map(
        "sfdx-project.json" -> "{\"plugins\": {\"options\": {\"forceIgnoreVersion\": \"v1\"}}, \"packageDirectories\": []}"
      )
    ) { root: PathLike =>
      val project = SFDXProject(root, logger)
      assert(project.isDefined)
      assert(project.get.options == Map("forceIgnoreVersion" -> "v1"))
      assert(project.get.forceIgnoreVersion == ForceIgnoreVersion.V1)
    }
  }

  test("options parsing - with forceIgnoreVersion v2") {
    FileSystemHelper.run(
      Map(
        "sfdx-project.json" -> "{\"plugins\": {\"options\": {\"forceIgnoreVersion\": \"v2\"}}, \"packageDirectories\": []}"
      )
    ) { root: PathLike =>
      val project = SFDXProject(root, logger)
      assert(project.isDefined)
      assert(project.get.options == Map("forceIgnoreVersion" -> "v2"))
      assert(project.get.forceIgnoreVersion == ForceIgnoreVersion.V2)
    }
  }

  test("options parsing - with multiple options") {
    FileSystemHelper.run(
      Map(
        "sfdx-project.json" -> "{\"plugins\": {\"options\": {\"forceIgnoreVersion\": \"v1\", \"customOption\": \"value\"}}, \"packageDirectories\": []}"
      )
    ) { root: PathLike =>
      val project = SFDXProject(root, logger)
      assert(project.isDefined)
      assert(project.get.options == Map("forceIgnoreVersion" -> "v1", "customOption" -> "value"))
      assert(project.get.forceIgnoreVersion == ForceIgnoreVersion.V1)
    }
  }

  test("options parsing - invalid forceIgnoreVersion") {
    FileSystemHelper.run(
      Map(
        "sfdx-project.json" -> "{\"plugins\": {\"options\": {\"forceIgnoreVersion\": \"v3\"}}, \"packageDirectories\": []}"
      )
    ) { root: PathLike =>
      val project = SFDXProject(root, logger)
      assert(project.isEmpty) // Should fail due to invalid version
      assert(
        logger.issues == ArraySeq(
          Issue(
            root.join("sfdx-project.json"),
            Diagnostic(
              ERROR_CATEGORY,
              Location(1, 47),
              "'options.forceIgnoreVersion' must be one of 'v1', 'v2', got 'v3'"
            )
          )
        )
      )
    }
  }

  test("options parsing - non-string value") {
    FileSystemHelper.run(
      Map(
        "sfdx-project.json" -> "{\"plugins\": {\"options\": {\"forceIgnoreVersion\": 123}}, \"packageDirectories\": []}"
      )
    ) { root: PathLike =>
      val project = SFDXProject(root, logger)
      assert(project.isEmpty) // Should fail due to non-string value
      assert(
        logger.issues == ArraySeq(
          Issue(
            root.join("sfdx-project.json"),
            Diagnostic(
              ERROR_CATEGORY,
              Location(1, 47),
              "'options.forceIgnoreVersion' should be a string value"
            )
          )
        )
      )
    }
  }

  test("options parsing - non-object options") {
    FileSystemHelper.run(
      Map(
        "sfdx-project.json" -> "{\"plugins\": {\"options\": \"invalid\"}, \"packageDirectories\": []}"
      )
    ) { root: PathLike =>
      val project = SFDXProject(root, logger)
      assert(project.isEmpty) // Should fail
      assert(
        logger.issues == ArraySeq(
          Issue(
            root.join("sfdx-project.json"),
            Diagnostic(ERROR_CATEGORY, Location(1, 24), "'options' should be an object")
          )
        )
      )
    }
  }

  test("options parsing - missing options") {
    FileSystemHelper.run(
      Map("sfdx-project.json" -> "{\"plugins\": {}, \"packageDirectories\": []}")
    ) { root: PathLike =>
      val project = SFDXProject(root, logger)
      assert(project.isDefined)
      assert(project.get.options.isEmpty)
      assert(project.get.forceIgnoreVersion == ForceIgnoreVersion.V2) // Default value
    }
  }

=======
>>>>>>> 1dbd35a2
}<|MERGE_RESOLUTION|>--- conflicted
+++ resolved
@@ -753,423 +753,4 @@
     }
   }
 
-<<<<<<< HEAD
-  test("Empty additionalNamespaces") {
-    FileSystemHelper.run(
-      Map(
-        "sfdx-project.json" -> "{\"plugins\": {\"additionalNamespaces\": []}, \"packageDirectories\": []}"
-      )
-    ) { root: PathLike =>
-      val project = SFDXProject(root, logger)
-      assert(logger.issues.isEmpty)
-      assert(project.get.plugins.size == 1)
-      assert(project.get.plugins.contains("additionalNamespaces"))
-      assert(project.get.additionalNamespaces.isEmpty)
-    }
-  }
-
-  test("additionalNamespaces not an array") {
-    FileSystemHelper.run(
-      Map(
-        "sfdx-project.json" -> "{\"plugins\": {\"additionalNamespaces\": 42}, \"packageDirectories\": []}"
-      )
-    ) { root: PathLike =>
-      val project = SFDXProject(root, logger)
-
-      assert(project.isEmpty)
-      assert(
-        logger.issues == ArraySeq(
-          Issue(
-            root.join("sfdx-project.json"),
-            Diagnostic(ERROR_CATEGORY, Location(1, 37), "'additionalNamespaces' should be an array")
-          )
-        )
-      )
-    }
-  }
-
-  test("additionalNamespaces single ns") {
-    FileSystemHelper.run(
-      Map(
-        "sfdx-project.json" -> "{\"plugins\": {\"additionalNamespaces\": [\"ns\"]}, \"packageDirectories\": []}"
-      )
-    ) { root: PathLike =>
-      val project = SFDXProject(root, logger)
-      assert(logger.issues.isEmpty)
-
-      assert(project.get.additionalNamespaces sameElements Array(Some(Name("ns"))))
-      val globs = project.get.metadataGlobs
-      assert(globs.length == 1)
-      assert(globs.exists(_.startsWith(".apexlink/gulp/ns/**/")))
-    }
-  }
-
-  test("additionalNamespaces multiple ns") {
-    FileSystemHelper.run(
-      Map(
-        "sfdx-project.json" -> "{\"plugins\": {\"additionalNamespaces\": [\"ns1\", \"unmanaged\"]}, \"packageDirectories\": []}"
-      )
-    ) { root: PathLike =>
-      val project = SFDXProject(root, logger)
-      assert(logger.issues.isEmpty)
-
-      assert(project.get.additionalNamespaces sameElements Array(Some(Name("ns1")), None))
-      val globs = project.get.metadataGlobs
-      assert(globs.length == 2)
-      assert(globs.exists(_.startsWith(".apexlink/gulp/ns1/**/")))
-      assert(globs.exists(_.startsWith(".apexlink/gulp/unmanaged/**/")))
-    }
-  }
-
-  test("additionalNamespaces bad path element") {
-    FileSystemHelper.run(
-      Map(
-        "sfdx-project.json" -> "{\"plugins\": {\"additionalNamespaces\": [\"ns\", 10]}, \"packageDirectories\": []}"
-      )
-    ) { root: PathLike =>
-      val project = SFDXProject(root, logger)
-
-      assert(project.isEmpty)
-      assert(
-        logger.issues == ArraySeq(
-          Issue(
-            root.join("sfdx-project.json"),
-            Diagnostic(
-              ERROR_CATEGORY,
-              Location(1, 44),
-              "'additionalNamespaces' entries should all be strings"
-            )
-          )
-        )
-      )
-    }
-  }
-
-  test("additionalNamespaces duplicate") {
-    FileSystemHelper.run(
-      Map(
-        "sfdx-project.json" -> "{\"plugins\": {\"additionalNamespaces\": [\"other\", \"ns\", \"another\", \"ns\"]}, \"packageDirectories\": []}"
-      )
-    ) { root: PathLike =>
-      val project = SFDXProject(root, logger)
-
-      assert(project.isEmpty)
-      assert(
-        logger.issues == ArraySeq(
-          Issue(
-            root.join("sfdx-project.json"),
-            Diagnostic(
-              ERROR_CATEGORY,
-              Location(1, 37),
-              "namespace 'ns' is duplicated in additionalNamespaces'"
-            )
-          )
-        )
-      )
-    }
-  }
-
-  test("additionalNamespaces duplicate (unmanaged)") {
-    FileSystemHelper.run(
-      Map(
-        "sfdx-project.json" -> "{\"plugins\": {\"additionalNamespaces\": [\"other\", \"unmanaged\", \"another\", \"unmanaged\"]}, \"packageDirectories\": []}"
-      )
-    ) { root: PathLike =>
-      val project = SFDXProject(root, logger)
-
-      assert(project.isEmpty)
-      assert(
-        logger.issues == ArraySeq(
-          Issue(
-            root.join("sfdx-project.json"),
-            Diagnostic(
-              ERROR_CATEGORY,
-              Location(1, 37),
-              "namespace 'unmanaged' is duplicated in additionalNamespaces'"
-            )
-          )
-        )
-      )
-    }
-  }
-
-  test("Library flag defaults to false") {
-    FileSystemHelper.run(
-      Map("sfdx-project.json" -> "{\"packageDirectories\": [{\"path\": \"force-app\"}]}")
-    ) { root: PathLike =>
-      val project = SFDXProject(root, logger)
-      assert(logger.issues.isEmpty)
-      assert(!project.get.isLibrary)
-    }
-  }
-
-  test("Library flag set to true") {
-    FileSystemHelper.run(
-      Map(
-        "sfdx-project.json" -> "{\"packageDirectories\": [{\"path\": \"force-app\"}], \"plugins\": {\"library\": true}}"
-      )
-    ) { root: PathLike =>
-      val project = SFDXProject(root, logger)
-      assert(logger.issues.isEmpty)
-      assert(project.get.isLibrary)
-    }
-  }
-
-  test("Library flag invalid type") {
-    FileSystemHelper.run(
-      Map(
-        "sfdx-project.json" -> "{\"packageDirectories\": [{\"path\": \"force-app\"}], \"plugins\": {\"library\": \"invalid\"}}"
-      )
-    ) { root: PathLike =>
-      val project = SFDXProject(root, logger)
-      assert(project.isEmpty)
-      assert(
-        logger.issues == ArraySeq(
-          Issue(
-            root.join("sfdx-project.json"),
-            Diagnostic(ERROR_CATEGORY, Location(1, 71), "'library' should be a boolean")
-          )
-        )
-      )
-    }
-  }
-
-  test("External metadata defaults to empty") {
-    FileSystemHelper.run(
-      Map("sfdx-project.json" -> "{\"packageDirectories\": [{\"path\": \"force-app\"}]}")
-    ) { root: PathLike =>
-      val project = SFDXProject(root, logger)
-      assert(logger.issues.isEmpty)
-      assert(project.get.externalMetadata.isEmpty)
-    }
-  }
-
-  test("External metadata with valid paths") {
-    FileSystemHelper.run(
-      Map(
-        "sfdx-project.json" -> "{\"packageDirectories\": [{\"path\": \"force-app\"}], \"plugins\": {\"externalMetadata\": [\"vendor\", \"external\"]}}"
-      )
-    ) { root: PathLike =>
-      val project = SFDXProject(root, logger)
-      assert(logger.issues.isEmpty)
-      assert(project.get.externalMetadata == Seq("vendor", "external"))
-    }
-  }
-
-  test("External metadata with invalid absolute path") {
-    FileSystemHelper.run(
-      Map(
-        "sfdx-project.json" -> "{\"packageDirectories\": [{\"path\": \"force-app\"}], \"plugins\": {\"externalMetadata\": [\"/absolute/path\"]}}"
-      )
-    ) { root: PathLike =>
-      val project = SFDXProject(root, logger)
-      assert(project.isEmpty)
-      assert(
-        logger.issues == ArraySeq(
-          Issue(
-            root.join("sfdx-project.json"),
-            Diagnostic(
-              ERROR_CATEGORY,
-              Location(1, 81),
-              "External metadata path '/absolute/path' must be a relative path within the project"
-            )
-          )
-        )
-      )
-    }
-  }
-
-  test("External metadata with invalid parent directory reference") {
-    FileSystemHelper.run(
-      Map(
-        "sfdx-project.json" -> "{\"packageDirectories\": [{\"path\": \"force-app\"}], \"plugins\": {\"externalMetadata\": [\"../escape\"]}}"
-      )
-    ) { root: PathLike =>
-      val project = SFDXProject(root, logger)
-      assert(project.isEmpty)
-      assert(
-        logger.issues == ArraySeq(
-          Issue(
-            root.join("sfdx-project.json"),
-            Diagnostic(
-              ERROR_CATEGORY,
-              Location(1, 81),
-              "External metadata path '../escape' must be a relative path within the project"
-            )
-          )
-        )
-      )
-    }
-  }
-
-  test("External metadata with non-string entry") {
-    FileSystemHelper.run(
-      Map(
-        "sfdx-project.json" -> "{\"packageDirectories\": [{\"path\": \"force-app\"}], \"plugins\": {\"externalMetadata\": [123]}}"
-      )
-    ) { root: PathLike =>
-      val project = SFDXProject(root, logger)
-      assert(project.isEmpty)
-      assert(
-        logger.issues == ArraySeq(
-          Issue(
-            root.join("sfdx-project.json"),
-            Diagnostic(
-              ERROR_CATEGORY,
-              Location(1, 81),
-              "'externalMetadata' entries should be strings"
-            )
-          )
-        )
-      )
-    }
-  }
-
-  test("External metadata with non-array value") {
-    FileSystemHelper.run(
-      Map(
-        "sfdx-project.json" -> "{\"packageDirectories\": [{\"path\": \"force-app\"}], \"plugins\": {\"externalMetadata\": \"invalid\"}}"
-      )
-    ) { root: PathLike =>
-      val project = SFDXProject(root, logger)
-      assert(project.isEmpty)
-      assert(
-        logger.issues == ArraySeq(
-          Issue(
-            root.join("sfdx-project.json"),
-            Diagnostic(ERROR_CATEGORY, Location(1, 80), "'externalMetadata' should be an array")
-          )
-        )
-      )
-    }
-  }
-
-  test("options parsing - empty object") {
-    FileSystemHelper.run(
-      Map("sfdx-project.json" -> "{\"plugins\": {\"options\": {}}, \"packageDirectories\": []}")
-    ) { root: PathLike =>
-      val project = SFDXProject(root, logger)
-      assert(project.isDefined)
-      assert(project.get.options.isEmpty)
-      assert(project.get.forceIgnoreVersion == ForceIgnoreVersion.V2) // Default value
-    }
-  }
-
-  test("options parsing - with forceIgnoreVersion v1") {
-    FileSystemHelper.run(
-      Map(
-        "sfdx-project.json" -> "{\"plugins\": {\"options\": {\"forceIgnoreVersion\": \"v1\"}}, \"packageDirectories\": []}"
-      )
-    ) { root: PathLike =>
-      val project = SFDXProject(root, logger)
-      assert(project.isDefined)
-      assert(project.get.options == Map("forceIgnoreVersion" -> "v1"))
-      assert(project.get.forceIgnoreVersion == ForceIgnoreVersion.V1)
-    }
-  }
-
-  test("options parsing - with forceIgnoreVersion v2") {
-    FileSystemHelper.run(
-      Map(
-        "sfdx-project.json" -> "{\"plugins\": {\"options\": {\"forceIgnoreVersion\": \"v2\"}}, \"packageDirectories\": []}"
-      )
-    ) { root: PathLike =>
-      val project = SFDXProject(root, logger)
-      assert(project.isDefined)
-      assert(project.get.options == Map("forceIgnoreVersion" -> "v2"))
-      assert(project.get.forceIgnoreVersion == ForceIgnoreVersion.V2)
-    }
-  }
-
-  test("options parsing - with multiple options") {
-    FileSystemHelper.run(
-      Map(
-        "sfdx-project.json" -> "{\"plugins\": {\"options\": {\"forceIgnoreVersion\": \"v1\", \"customOption\": \"value\"}}, \"packageDirectories\": []}"
-      )
-    ) { root: PathLike =>
-      val project = SFDXProject(root, logger)
-      assert(project.isDefined)
-      assert(project.get.options == Map("forceIgnoreVersion" -> "v1", "customOption" -> "value"))
-      assert(project.get.forceIgnoreVersion == ForceIgnoreVersion.V1)
-    }
-  }
-
-  test("options parsing - invalid forceIgnoreVersion") {
-    FileSystemHelper.run(
-      Map(
-        "sfdx-project.json" -> "{\"plugins\": {\"options\": {\"forceIgnoreVersion\": \"v3\"}}, \"packageDirectories\": []}"
-      )
-    ) { root: PathLike =>
-      val project = SFDXProject(root, logger)
-      assert(project.isEmpty) // Should fail due to invalid version
-      assert(
-        logger.issues == ArraySeq(
-          Issue(
-            root.join("sfdx-project.json"),
-            Diagnostic(
-              ERROR_CATEGORY,
-              Location(1, 47),
-              "'options.forceIgnoreVersion' must be one of 'v1', 'v2', got 'v3'"
-            )
-          )
-        )
-      )
-    }
-  }
-
-  test("options parsing - non-string value") {
-    FileSystemHelper.run(
-      Map(
-        "sfdx-project.json" -> "{\"plugins\": {\"options\": {\"forceIgnoreVersion\": 123}}, \"packageDirectories\": []}"
-      )
-    ) { root: PathLike =>
-      val project = SFDXProject(root, logger)
-      assert(project.isEmpty) // Should fail due to non-string value
-      assert(
-        logger.issues == ArraySeq(
-          Issue(
-            root.join("sfdx-project.json"),
-            Diagnostic(
-              ERROR_CATEGORY,
-              Location(1, 47),
-              "'options.forceIgnoreVersion' should be a string value"
-            )
-          )
-        )
-      )
-    }
-  }
-
-  test("options parsing - non-object options") {
-    FileSystemHelper.run(
-      Map(
-        "sfdx-project.json" -> "{\"plugins\": {\"options\": \"invalid\"}, \"packageDirectories\": []}"
-      )
-    ) { root: PathLike =>
-      val project = SFDXProject(root, logger)
-      assert(project.isEmpty) // Should fail
-      assert(
-        logger.issues == ArraySeq(
-          Issue(
-            root.join("sfdx-project.json"),
-            Diagnostic(ERROR_CATEGORY, Location(1, 24), "'options' should be an object")
-          )
-        )
-      )
-    }
-  }
-
-  test("options parsing - missing options") {
-    FileSystemHelper.run(
-      Map("sfdx-project.json" -> "{\"plugins\": {}, \"packageDirectories\": []}")
-    ) { root: PathLike =>
-      val project = SFDXProject(root, logger)
-      assert(project.isDefined)
-      assert(project.get.options.isEmpty)
-      assert(project.get.forceIgnoreVersion == ForceIgnoreVersion.V2) // Default value
-    }
-  }
-
-=======
->>>>>>> 1dbd35a2
 }